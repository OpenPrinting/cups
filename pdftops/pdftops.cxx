--- conflicted
+++ resolved
@@ -1,9 +1,5 @@
 //
-<<<<<<< HEAD
-// "$Id: pdftops.cxx,v 1.21 2005/01/03 19:29:58 mike Exp $"
-=======
 // "$Id$"
->>>>>>> 8f431932
 //
 //   PDF to PostScript filter front-end for the Common UNIX Printing
 //   System (CUPS).
@@ -289,12 +285,8 @@
   globalParams->setPSPaperHeight(length);
   globalParams->setPSImageableArea(left, bottom, right, top);
   globalParams->setPSDuplex(duplex);
-<<<<<<< HEAD
-  globalParams->setPSFit(fit);
-=======
   globalParams->setPSExpandSmaller(fit);
   globalParams->setPSShrinkLarger(fit);
->>>>>>> 8f431932
   globalParams->setPSLevel(level);
   globalParams->setPSASCIIHex(level == psLevel1);
   globalParams->setPSEmbedType1(1);
@@ -320,12 +312,8 @@
                             doc->getCatalog(), 1, doc->getNumPages(),
 			    psModePS);
     if (psOut->isOk())
-<<<<<<< HEAD
-      doc->displayPages(psOut, 1, doc->getNumPages(), 72, 72, 0, gFalse);
-=======
       doc->displayPages(psOut, 1, doc->getNumPages(), 72.0, 72.0, 0,
                         gTrue, gFalse);
->>>>>>> 8f431932
     delete psOut;
 
     // clean up
@@ -352,9 +340,5 @@
 
 
 //
-<<<<<<< HEAD
-// End of "$Id: pdftops.cxx,v 1.21 2005/01/03 19:29:58 mike Exp $".
-=======
 // End of "$Id$".
->>>>>>> 8f431932
 //