/*
<<<<<<< HEAD
 * "$Id: job.h,v 1.38 2005/01/03 19:29:59 mike Exp $"
=======
 * "$Id$"
>>>>>>> 8f431932
 *
 *   Print job definitions for the Common UNIX Printing System (CUPS) scheduler.
 *
 *   Copyright 1997-2005 by Easy Software Products, all rights reserved.
 *
 *   These coded instructions, statements, and computer programs are the
 *   property of Easy Software Products and are protected by Federal
 *   copyright law.  Distribution and use rights are outlined in the file
 *   "LICENSE.txt" which should have been included with this file.  If this
 *   file is missing or damaged please contact Easy Software Products
 *   at:
 *
 *       Attn: CUPS Licensing Information
 *       Easy Software Products
 *       44141 Airport View Drive, Suite 204
 *       Hollywood, Maryland 20636 USA
 *
 *       Voice: (301) 373-9600
 *       EMail: cups-info@cups.org
 *         WWW: http://www.cups.org
 */

/*
 * Constants...
 */

#define JOB_BUFFER_SIZE	1024	/* Bytes for job status buffer */


/*
 * Job request structure...
 */

typedef struct job_str
{
  struct job_str *next;			/* Next job in queue */
  int		id,			/* Job ID */
		priority;		/* Job priority */
  ipp_attribute_t *state;		/* Job state */
  ipp_attribute_t *sheets;		/* job-media-sheets-completed */
  time_t	hold_until;		/* Hold expiration date/time */
  char		*username;		/* Printing user */
  char		*dest;			/* Destination printer or class */
  cups_ptype_t	dtype;			/* Destination type (class/remote bits) */
  ipp_attribute_t *job_sheets;		/* Job sheets (NULL if none) */
  int		num_files;		/* Number of files in job */
  int		current_file;		/* Current file in job */
  mime_type_t	**filetypes;		/* File types */
  int		*compressions;		/* Compression status of each file */
  ipp_t		*attrs;			/* Job attributes */
  cupsd_statbuf_t *status_buffer;	/* Status buffer for this job */
  int		print_pipes[2],		/* Print data pipes */
		back_pipes[2];		/* Backchannel pipes */
  int		cost;			/* Filtering cost */
  int		filters[MAX_FILTERS + 1];/* Filter process IDs, 0 terminated */
  int		backend;		/* Backend process ID */
  int		status;			/* Status code from filters */
  printer_t	*printer;		/* Printer this job is assigned to */
<<<<<<< HEAD
  char		*buffer;		/* Status buffer */
  int		bufused;		/* Amount of buffer in use */
=======
>>>>>>> 8f431932
  int		tries;			/* Number of tries for this job */
} job_t;


/*
 * Globals...
 */

VAR int		JobHistory	VALUE(1);	/* Preserve job history? */
VAR int		JobFiles	VALUE(0);	/* Preserve job files? */
VAR int		MaxJobs		VALUE(0),	/* Max number of jobs */
		MaxActiveJobs	VALUE(0),	/* Max number of active jobs */
		MaxJobsPerUser	VALUE(0),	/* Max jobs per user */
		MaxJobsPerPrinter VALUE(0);	/* Max jobs per printer */
VAR int		JobAutoPurge	VALUE(0);	/* Automatically purge jobs */
VAR int		NumJobs		VALUE(0),	/* Number of jobs in queue */
		ActiveJobs	VALUE(0);	/* Number of active jobs */
VAR job_t	*Jobs		VALUE(NULL);	/* List of current jobs */
VAR int		NextJobId	VALUE(1);	/* Next job ID to use */
VAR int		FaxRetryLimit	VALUE(5),	/* Max number of tries */
		FaxRetryInterval VALUE(300);	/* Seconds between retries */


/*
 * Prototypes...
 */

extern job_t	*AddJob(int priority, const char *dest);
extern void	CancelJob(int id, int purge);
extern void	CancelJobs(const char *dest, const char *username, int purge);
extern void	CheckJobs(void);
extern void	CleanJobs(void);
extern void	DeleteJob(int id);
extern job_t	*FindJob(int id);
<<<<<<< HEAD
=======
extern void	FinishJob(job_t *job);
>>>>>>> 8f431932
extern void	FreeAllJobs(void);
extern int	GetPrinterJobCount(const char *dest);
extern int	GetUserJobCount(const char *username);
extern void	HoldJob(int id);
extern void	LoadAllJobs(void);
extern void	MoveJob(int id, const char *dest);
extern void	ReleaseJob(int id);
extern void	RestartJob(int id);
extern void	SaveJob(int id);
extern void	SetJobHoldUntil(int id, const char *when);
extern void	SetJobPriority(int id, int priority);
extern void	StartJob(int id, printer_t *printer);
extern void	StopAllJobs(void);
extern void	StopJob(int id, int force);
extern void	UpdateJob(job_t *job);


/*
<<<<<<< HEAD
 * End of "$Id: job.h,v 1.38 2005/01/03 19:29:59 mike Exp $".
=======
 * End of "$Id$".
>>>>>>> 8f431932
 */<|MERGE_RESOLUTION|>--- conflicted
+++ resolved
@@ -1,9 +1,5 @@
 /*
-<<<<<<< HEAD
- * "$Id: job.h,v 1.38 2005/01/03 19:29:59 mike Exp $"
-=======
  * "$Id$"
->>>>>>> 8f431932
  *
  *   Print job definitions for the Common UNIX Printing System (CUPS) scheduler.
  *
@@ -62,11 +58,6 @@
   int		backend;		/* Backend process ID */
   int		status;			/* Status code from filters */
   printer_t	*printer;		/* Printer this job is assigned to */
-<<<<<<< HEAD
-  char		*buffer;		/* Status buffer */
-  int		bufused;		/* Amount of buffer in use */
-=======
->>>>>>> 8f431932
   int		tries;			/* Number of tries for this job */
 } job_t;
 
@@ -101,10 +92,7 @@
 extern void	CleanJobs(void);
 extern void	DeleteJob(int id);
 extern job_t	*FindJob(int id);
-<<<<<<< HEAD
-=======
 extern void	FinishJob(job_t *job);
->>>>>>> 8f431932
 extern void	FreeAllJobs(void);
 extern int	GetPrinterJobCount(const char *dest);
 extern int	GetUserJobCount(const char *username);
@@ -123,9 +111,5 @@
 
 
 /*
-<<<<<<< HEAD
- * End of "$Id: job.h,v 1.38 2005/01/03 19:29:59 mike Exp $".
-=======
  * End of "$Id$".
->>>>>>> 8f431932
  */