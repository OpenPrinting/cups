//
// Select abstraction functions for the CUPS scheduler.
//
// Copyright © 2020-2024 by OpenPrinting.
// Copyright © 2007-2016 by Apple Inc.
// Copyright © 2006-2007 by Easy Software Products.
//
// Licensed under Apache License v2.0.  See the file "LICENSE" for more information.
//

#include "cupsd.h"
#include <poll.h>


//
// Design Notes for Poll/Select API in CUPSD
// -----------------------------------------
//
// SUPPORTED APIS
//
//     OS              select  poll    epoll   kqueue  /dev/poll
//     --------------  ------  ------  ------  ------  ---------
//     AIX             YES     YES     NO      NO      NO
//     FreeBSD         YES     YES     NO      YES     NO
//     HP-UX           YES     YES     NO      NO      NO
//     Linux           YES     YES     YES     NO      NO
//     macOS           YES     YES     NO      YES     NO
//     NetBSD          YES     YES     NO      YES     NO
//     OpenBSD         YES     YES     NO      YES     NO
//     Solaris         YES     YES     NO      NO      YES
//     Tru64           YES     YES     NO      NO      NO
//     Windows         YES     NO      NO      NO      NO
//
//
// HIGH-LEVEL API
//
//     typedef void (*cupsd_selfunc_t)(void *data);
//
//     void cupsdStartSelect(void);
//     void cupsdStopSelect(void);
//     void cupsdAddSelect(int fd, cupsd_selfunc_t read_cb,
//                         cupsd_selfunc_t write_cb, void *data);
//     void cupsdRemoveSelect(int fd);
//     int cupsdDoSelect(int timeout);
//
//
// IMPLEMENTATION STRATEGY
//
//     0. Common Stuff
//         a. CUPS array of file descriptor to callback functions
//            and data + temporary array of removed fd's.
//         b. cupsdStartSelect() creates the arrays
//         c. cupsdStopSelect() destroys the arrays and all elements.
//         d. cupsdAddSelect() adds to the array and allocates a
//            new callback element.
//         e. cupsdRemoveSelect() removes from the active array and
//            adds to the inactive array.
//         f. _cupsd_fd_t provides a reference-counted structure for
//            tracking file descriptors that are monitored.
//         g. cupsdDoSelect() frees all inactive FDs.
//
//     1. select() O(n)
//         a. Input/Output fd_set variables, copied to working
//            copies and then used with select().
//         b. Loop through CUPS array, using FD_ISSET and calling
//            the read/write callbacks as needed.
//         c. cupsdRemoveSelect() clears fd_set bit from main and
//            working sets.
//         d. cupsdStopSelect() frees all of the memory used by the
//            CUPS array and fd_set's.
//
//     2. poll() - O(n log n)
//         a. Regular array of pollfd, sorted the same as the CUPS
//            array.
//         b. Loop through pollfd array, call the corresponding
//            read/write callbacks as needed.
//         c. cupsdAddSelect() adds first to CUPS array and flags the
//            pollfd array as invalid.
//         d. cupsdDoSelect() rebuilds pollfd array as needed, calls
//            poll(), then loops through the pollfd array looking up
//            as needed.
//         e. cupsdRemoveSelect() flags the pollfd array as invalid.
//         f. cupsdStopSelect() frees all of the memory used by the
//            CUPS array and pollfd array.
//
//     3. epoll() - O(n)
//         a. cupsdStartSelect() creates epoll file descriptor using
//            epoll_create() with the maximum fd count, and
//            allocates an events buffer for the maximum fd count.
//         b. cupsdAdd/RemoveSelect() uses epoll_ctl() to add
//            (EPOLL_CTL_ADD) or remove (EPOLL_CTL_DEL) a single
//            event using the level-triggered semantics. The event
//            user data field is a pointer to the new callback array
//            element.
//         c. cupsdDoSelect() uses epoll_wait() with the global event
//            buffer allocated in cupsdStartSelect() and then loops
//            through the events, using the user data field to find
//            the callback record.
//         d. cupsdStopSelect() closes the epoll file descriptor and
//            frees all of the memory used by the event buffer.
//
//     4. kqueue() - O(n)
//         b. cupsdStartSelect() creates kqueue file descriptor
//            using kqueue() function and allocates a global event
//            buffer.
//         c. cupsdAdd/RemoveSelect() uses EV_SET and kevent() to
//            register the changes. The event user data field is a
//            pointer to the new callback array element.
//         d. cupsdDoSelect() uses kevent() to poll for events and
//            loops through the events, using the user data field to
//            find the callback record.
//         e. cupsdStopSelect() closes the kqueue() file descriptor
//            and frees all of the memory used by the event buffer.
//
//     5. /dev/poll - O(n log n) - NOT YET IMPLEMENTED
//         a. cupsdStartSelect() opens /dev/poll and allocates an
//            array of pollfd structs; on failure to open /dev/poll,
//            revert to poll() system call.
//         b. cupsdAddSelect() writes a single pollfd struct to
//            /dev/poll with the new file descriptor and the
//            POLLIN/POLLOUT flags.
//         c. cupsdRemoveSelect() writes a single pollfd struct to
//            /dev/poll with the file descriptor and the POLLREMOVE
//            flag.
//         d. cupsdDoSelect() uses the DP_POLL ioctl to retrieve
//            events from /dev/poll and then loops through the
//            returned pollfd array, looking up the file descriptors
//            as needed.
//         e. cupsdStopSelect() closes /dev/poll and frees the
//            pollfd array.
//
// PERFORMANCE
//
//   In tests using the "make test" target with option 0 (keep cupsd
//   running) and the "testspeed" program with "-c 50 -r 1000", epoll()
//   performed 5.5% slower than select(), followed by kqueue() at 16%
//   slower than select() and poll() at 18% slower than select().  Similar
//   results were seen with twice the number of client connections.
//
//   The epoll() and kqueue() performance is likely limited by the
//   number of system calls used to add/modify/remove file
//   descriptors dynamically.  Further optimizations may be possible
//   in the area of limiting use of cupsdAddSelect() and
//   cupsdRemoveSelect(), however extreme care will be needed to avoid
//   excess CPU usage and deadlock conditions.
//
//   We may be able to improve the poll() implementation simply by
//   keeping the pollfd array sync'd with the _cupsd_fd_t array, as that
//   will eliminate the rebuilding of the array whenever there is a
//   change and eliminate the fd array lookups in the inner loop of
//   cupsdDoSelect().
//
//   Since /dev/poll will never be able to use a shadow array, it may
//   not make sense to implement support for it.  ioctl() overhead will
//   impact performance as well, so my guess would be that, for CUPS,
//   /dev/poll will yield a net performance loss.
//

//
// Local structures...
//

typedef struct _cupsd_fd_s
{
  int			fd,		// File descriptor
			use;		// Use count
  cupsd_selfunc_t	read_cb,	// Read callback
			write_cb;	// Write callback
  void			*data;		// Data pointer for callbacks
} _cupsd_fd_t;


//
// Local globals...
//

static cups_array_t	*cupsd_fds = NULL;
static int		cupsd_alloc_pollfds = 0,
			cupsd_update_pollfds = 0;
static struct pollfd	*cupsd_pollfds = NULL;


//
// Local functions...
//

static int	compare_fds(_cupsd_fd_t *a, _cupsd_fd_t *b, void *data);
static _cupsd_fd_t	*find_fd(int fd);
#define			release_fd(f) { \
			  (f)->use --; \
			  if (!(f)->use) free((f));\
			}
#define			retain_fd(f) (f)->use++


//
// 'cupsdAddSelect()' - Add a file descriptor to the list.
//

int					// O - 1 on success, 0 on error
cupsdAddSelect(int             fd,	// I - File descriptor
               cupsd_selfunc_t read_cb,	// I - Read callback
               cupsd_selfunc_t write_cb,// I - Write callback
	       void            *data)	// I - Data to pass to callback
{
  _cupsd_fd_t	*fdptr;			// File descriptor record


  // Range check input...
  cupsdLogMessage(CUPSD_LOG_DEBUG2, "cupsdAddSelect(fd=%d, read_cb=%p, write_cb=%p, data=%p)", fd, (void *)read_cb, (void *)write_cb, (void *)data);

  if (fd < 0)
    return (0);

  // See if this FD has already been added...
  if ((fdptr = find_fd(fd)) == NULL)
  {
    // No, add a new entry...
    if ((fdptr = calloc(1, sizeof(_cupsd_fd_t))) == NULL)
      return (0);

    fdptr->fd  = fd;
    fdptr->use = 1;

    if (!cupsArrayAdd(cupsd_fds, fdptr))
    {
      cupsdLogMessage(CUPSD_LOG_EMERG, "Unable to add fd %d to array!", fd);
      free(fdptr);
      return (0);
    }
  }

  cupsd_update_pollfds = 1;

  // Save the (new) read and write callbacks...
  fdptr->read_cb  = read_cb;
  fdptr->write_cb = write_cb;
  fdptr->data     = data;

  return (1);
}


//
// 'cupsdDoSelect()' - Do a select-like operation.
//

int					// O - Number of files or -1 on error
cupsdDoSelect(long timeout)		// I - Timeout in seconds
{
  int			nfds;		// Number of file descriptors
  _cupsd_fd_t		*fdptr;		// Current file descriptor
  struct pollfd		*pfd;		// Current pollfd structure
  int			count;		// Number of file descriptors


  count = cupsArrayCount(cupsd_fds);

  if (cupsd_update_pollfds)
  {
    // Update the cupsd_pollfds array to match the current FD array...
    cupsd_update_pollfds = 0;

    // (Re)allocate memory as needed...
    if (count > cupsd_alloc_pollfds)
    {
      int allocfds = count + 16;

      if (cupsd_pollfds)
	pfd = realloc(cupsd_pollfds, (size_t)allocfds * sizeof(struct pollfd));
      else
	pfd = malloc((size_t)allocfds * sizeof(struct pollfd));

      if (!pfd)
      {
	cupsdLogMessage(CUPSD_LOG_EMERG, "Unable to allocate %d bytes for polling.", (int)((size_t)allocfds * sizeof(struct pollfd)));

	return (-1);
      }

      cupsd_pollfds       = pfd;
      cupsd_alloc_pollfds = allocfds;
    }

    // Rebuild the array...
    for (fdptr = (_cupsd_fd_t *)cupsArrayFirst(cupsd_fds), pfd = cupsd_pollfds; fdptr; fdptr = (_cupsd_fd_t *)cupsArrayNext(cupsd_fds), pfd ++)
    {
      pfd->fd      = fdptr->fd;
      pfd->events  = 0;

      if (fdptr->read_cb)
	pfd->events |= POLLIN;

      if (fdptr->write_cb)
	pfd->events |= POLLOUT;
    }
  }

  if (timeout >= 0 && timeout < 86400)
    nfds = poll(cupsd_pollfds, (nfds_t)count, timeout * 1000);
  else
    nfds = poll(cupsd_pollfds, (nfds_t)count, -1);

  cupsdLogMessage(CUPSD_LOG_DEBUG, "poll(nfds=%d, timeout=%ld) returned %d", count, timeout < 86400 ? timeout * 1000 : -1, nfds);

  if (nfds > 0)
  {
    // Do callbacks for each file descriptor...
    for (pfd = cupsd_pollfds; count > 0; pfd ++, count --)
    {
      if (!pfd->revents)
        continue;

      if ((fdptr = find_fd(pfd->fd)) == NULL)
      {
        cupsdLogMessage(CUPSD_LOG_DEBUG, "cups_pollfds[%d] not found", pfd->fd);
        continue;
      }

      cupsdLogMessage(CUPSD_LOG_DEBUG, "cups_pollfds[%d].revents=%d", pfd->fd, pfd->revents);

      retain_fd(fdptr);

      if (fdptr->read_cb && (pfd->revents & (POLLIN | POLLERR | POLLHUP)))
        (*(fdptr->read_cb))(fdptr->data);

      if (fdptr->use > 1 && fdptr->write_cb && (pfd->revents & (POLLOUT | POLLERR | POLLHUP)))
        (*(fdptr->write_cb))(fdptr->data);

      release_fd(fdptr);
    }
  }

  // Return the number of file descriptors handled...
  return (nfds);
}


#ifdef CUPSD_IS_SELECTING
//
// 'cupsdIsSelecting()' - Determine whether we are monitoring a file
//                        descriptor.
//

int					// O - 1 if selecting, 0 otherwise
cupsdIsSelecting(int fd)		// I - File descriptor
{
  return (find_fd(fd) != NULL);
}
#endif // CUPSD_IS_SELECTING


//
// 'cupsdRemoveSelect()' - Remove a file descriptor from the list.
//

void
cupsdRemoveSelect(int fd)		// I - File descriptor
{
  _cupsd_fd_t		*fdptr;		// File descriptor record


  // Range check input...
  cupsdLogMessage(CUPSD_LOG_DEBUG2, "cupsdRemoveSelect(fd=%d)", fd);

  if (fd < 0)
    return;

  // Find the file descriptor...
  if ((fdptr = find_fd(fd)) == NULL)
    return;

  // Update the pollfds array...
  cupsd_update_pollfds = 1;

  // Remove the file descriptor from the active array and add to the
  // inactive array (or release, if we don't need the inactive array...)
  cupsArrayRemove(cupsd_fds, fdptr);

  release_fd(fdptr);
}


//
// 'cupsdStartSelect()' - Initialize the file polling engine.
//

void
cupsdStartSelect(void)
{
  cupsdLogMessage(CUPSD_LOG_DEBUG, "cupsdStartSelect()");

  cupsd_fds = cupsArrayNew((cups_array_func_t)compare_fds, NULL);

  cupsd_update_pollfds = 0;
}


//
// 'cupsdStopSelect()' - Shutdown the file polling engine.
//

void
cupsdStopSelect(void)
{
  _cupsd_fd_t	*fdptr;			// Current file descriptor


  cupsdLogMessage(CUPSD_LOG_DEBUG, "cupsdStopSelect()");

  for (fdptr = (_cupsd_fd_t *)cupsArrayFirst(cupsd_fds); fdptr; fdptr = (_cupsd_fd_t *)cupsArrayNext(cupsd_fds))
    free(fdptr);

  cupsArrayDelete(cupsd_fds);
  cupsd_fds = NULL;

  if (cupsd_pollfds)
  {
    free(cupsd_pollfds);
    cupsd_pollfds       = NULL;
    cupsd_alloc_pollfds = 0;
  }

  cupsd_update_pollfds = 0;
}


//
// 'compare_fds()' - Compare file descriptors.
//

<<<<<<< HEAD
static int                  /* O - Result of comparison */
compare_fds(_cupsd_fd_t *a, /* I - First file descriptor */
            _cupsd_fd_t *b, /* I - Second file descriptor */
            void *data)     /* Unused */
=======
static int				// O - Result of comparison
compare_fds(_cupsd_fd_t *a,		// I - First file descriptor
            _cupsd_fd_t *b)		// I - Second file descriptor
>>>>>>> 9bd3c11e
{
  (void)data;
  return (a->fd - b->fd);
}


//
// 'find_fd()' - Find an existing file descriptor record.
//

static _cupsd_fd_t *			// O - FD record pointer or NULL
find_fd(int fd)				// I - File descriptor
{
  _cupsd_fd_t	*fdptr,			// Matching record (if any)
		key;			// Search key


  cupsArraySave(cupsd_fds);

  key.fd = fd;
  fdptr  = (_cupsd_fd_t *)cupsArrayFind(cupsd_fds, &key);

  cupsArrayRestore(cupsd_fds);

  return (fdptr);
}<|MERGE_RESOLUTION|>--- conflicted
+++ resolved
@@ -429,16 +429,10 @@
 // 'compare_fds()' - Compare file descriptors.
 //
 
-<<<<<<< HEAD
-static int                  /* O - Result of comparison */
-compare_fds(_cupsd_fd_t *a, /* I - First file descriptor */
-            _cupsd_fd_t *b, /* I - Second file descriptor */
-            void *data)     /* Unused */
-=======
-static int				// O - Result of comparison
-compare_fds(_cupsd_fd_t *a,		// I - First file descriptor
-            _cupsd_fd_t *b)		// I - Second file descriptor
->>>>>>> 9bd3c11e
+static int                  // O - Result of comparison
+compare_fds(_cupsd_fd_t *a, // I - First file descriptor
+            _cupsd_fd_t *b, // I - Second file descriptor
+            void *data)     // I - Unused
 {
   (void)data;
   return (a->fd - b->fd);
