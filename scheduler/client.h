/*
<<<<<<< HEAD
 * "$Id: client.h,v 1.34 2005/01/03 19:29:59 mike Exp $"
=======
 * "$Id$"
>>>>>>> 8f431932
 *
 *   Client definitions for the Common UNIX Printing System (CUPS) scheduler.
 *
 *   Copyright 1997-2005 by Easy Software Products, all rights reserved.
 *
 *   These coded instructions, statements, and computer programs are the
 *   property of Easy Software Products and are protected by Federal
 *   copyright law.  Distribution and use rights are outlined in the file
 *   "LICENSE.txt" which should have been included with this file.  If this
 *   file is missing or damaged please contact Easy Software Products
 *   at:
 *
 *       Attn: CUPS Licensing Information
 *       Easy Software Products
 *       44141 Airport View Drive, Suite 204
 *       Hollywood, Maryland 20636 USA
 *
 *       Voice: (301) 373-9600
 *       EMail: cups-info@cups.org
 *         WWW: http://www.cups.org
 */

/*
 * HTTP client structure...
 */

typedef struct
{
  http_t	http;			/* HTTP client connection */
  ipp_t		*request,		/* IPP request information */
		*response;		/* IPP response information */
  time_t	start;			/* Request start time */
  http_state_t	operation;		/* Request operation */
  int		bytes;			/* Bytes transferred for this request */
  char		username[33],		/* Username from Authorization: line */
		password[33],		/* Password from Authorization: line */
		uri[HTTP_MAX_URI],	/* Localized URL/URI for GET/PUT */
		*filename,		/* Filename of output file */
		*command,		/* Command to run */
		*options;		/* Options for command */
  int		file;			/* Input/output file */
  int		file_ready;		/* Input ready on file/pipe? */
  int		pipe_pid;		/* Pipe process ID (or 0 if not a pipe) */
  int		got_fields,		/* Non-zero if all fields seen */
		field_col;		/* Column within line */
  cups_lang_t	*language;		/* Language to use */
} client_t;

#define HTTP(con) &((con)->http)


/*
 * HTTP listener structure...
 */

typedef struct
{
  int			fd;		/* File descriptor for this server */
  http_addr_t		address;	/* Bind address of socket */
  http_encryption_t	encryption;	/* To encrypt or not to encrypt... */
} listener_t;


/*
 * Globals...
 */

VAR int			ListenBackLog	VALUE(SOMAXCONN),
					/* Max backlog of pending connections */
			LocalPort	VALUE(631);
					/* Local port to use */
VAR http_encryption_t	LocalEncryption	VALUE(HTTP_ENCRYPT_IF_REQUESTED);
					/* Local port encryption to use */
VAR int			NumListeners	VALUE(0);
					/* Number of listening sockets */
VAR listener_t		*Listeners	VALUE(NULL);
					/* Listening sockets */
VAR int			NumClients	VALUE(0);
					/* Number of HTTP clients */
VAR client_t		*Clients	VALUE(NULL);
					/* HTTP clients */
<<<<<<< HEAD
VAR struct sockaddr_in	ServerAddr;	/* Server IP address */
=======
VAR http_addr_t		ServerAddr;	/* Server address */
>>>>>>> 8f431932
VAR char		*ServerHeader	VALUE(NULL);
					/* Server header in requests */
VAR int			CGIPipes[2]	VALUE2(-1,-1);
					/* Pipes for CGI error/debug output */
<<<<<<< HEAD
=======
VAR cupsd_statbuf_t	*CGIStatusBuffer VALUE(NULL);
					/* Status buffer for pipes */
>>>>>>> 8f431932


/*
 * Prototypes...
 */

extern void	AcceptClient(listener_t *lis);
extern void	CloseAllClients(void);
extern int	CloseClient(client_t *con);
extern int	EncryptClient(client_t *con);
extern int	IsCGI(client_t *con, const char *filename,
		      struct stat *filestats, mime_type_t *type);
extern void	PauseListening(void);
extern int	ProcessIPPRequest(client_t *con);
extern int	ReadClient(client_t *con);
extern void	ResumeListening(void);
extern int	SendCommand(client_t *con, char *command, char *options);
extern int	SendError(client_t *con, http_status_t code);
extern int	SendFile(client_t *con, http_status_t code, char *filename,
		         char *type, struct stat *filestats);
extern int	SendHeader(client_t *con, http_status_t code, char *type);
extern void	ShutdownClient(client_t *con);
extern void	StartListening(void);
extern void	StopListening(void);
extern void	UpdateCGI(void);
extern int	WriteClient(client_t *con);


/*
<<<<<<< HEAD
 * End of "$Id: client.h,v 1.34 2005/01/03 19:29:59 mike Exp $".
=======
 * End of "$Id$".
>>>>>>> 8f431932
 */<|MERGE_RESOLUTION|>--- conflicted
+++ resolved
@@ -1,9 +1,5 @@
 /*
-<<<<<<< HEAD
- * "$Id: client.h,v 1.34 2005/01/03 19:29:59 mike Exp $"
-=======
  * "$Id$"
->>>>>>> 8f431932
  *
  *   Client definitions for the Common UNIX Printing System (CUPS) scheduler.
  *
@@ -85,20 +81,13 @@
 					/* Number of HTTP clients */
 VAR client_t		*Clients	VALUE(NULL);
 					/* HTTP clients */
-<<<<<<< HEAD
-VAR struct sockaddr_in	ServerAddr;	/* Server IP address */
-=======
 VAR http_addr_t		ServerAddr;	/* Server address */
->>>>>>> 8f431932
 VAR char		*ServerHeader	VALUE(NULL);
 					/* Server header in requests */
 VAR int			CGIPipes[2]	VALUE2(-1,-1);
 					/* Pipes for CGI error/debug output */
-<<<<<<< HEAD
-=======
 VAR cupsd_statbuf_t	*CGIStatusBuffer VALUE(NULL);
 					/* Status buffer for pipes */
->>>>>>> 8f431932
 
 
 /*
@@ -128,9 +117,5 @@
 
 
 /*
-<<<<<<< HEAD
- * End of "$Id: client.h,v 1.34 2005/01/03 19:29:59 mike Exp $".
-=======
  * End of "$Id$".
->>>>>>> 8f431932
  */