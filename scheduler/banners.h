/*
<<<<<<< HEAD
 * "$Id: banners.h,v 1.8 2005/01/03 19:29:59 mike Exp $"
=======
 * "$Id$"
>>>>>>> 8f431932
 *
 *   Banner definitions for the Common UNIX Printing System (CUPS).
 *
 *   Copyright 1997-2005 by Easy Software Products.
 *
 *   These coded instructions, statements, and computer programs are the
 *   property of Easy Software Products and are protected by Federal
 *   copyright law.  Distribution and use rights are outlined in the file
 *   "LICENSE.txt" which should have been included with this file.  If this
 *   file is missing or damaged please contact Easy Software Products
 *   at:
 *
 *       Attn: CUPS Licensing Information
 *       Easy Software Products
 *       44141 Airport View Drive, Suite 204
 *       Hollywood, Maryland 20636 USA
 *
 *       Voice: (301) 373-9600
 *       EMail: cups-info@cups.org
 *         WWW: http://www.cups.org
 */

/*
 * Banner information structure...
 */

typedef struct
{
  char		name[256];	/* Name of banner */
  mime_type_t	*filetype;	/* Filetype for banner */
} banner_t;


/*
 * Globals...
 */

VAR int		NumBanners	VALUE(0);
				/* Number of banner files available */
VAR banner_t	*Banners	VALUE(NULL);
				/* Available banner files */


/*
 * Prototypes...
 */

extern void	AddBanner(const char *name, const char *filename);
extern banner_t	*FindBanner(const char *name);
extern void	LoadBanners(const char *d);


/*
<<<<<<< HEAD
 * End of "$Id: banners.h,v 1.8 2005/01/03 19:29:59 mike Exp $".
=======
 * End of "$Id$".
>>>>>>> 8f431932
 */<|MERGE_RESOLUTION|>--- conflicted
+++ resolved
@@ -1,9 +1,5 @@
 /*
-<<<<<<< HEAD
- * "$Id: banners.h,v 1.8 2005/01/03 19:29:59 mike Exp $"
-=======
  * "$Id$"
->>>>>>> 8f431932
  *
  *   Banner definitions for the Common UNIX Printing System (CUPS).
  *
@@ -57,9 +53,5 @@
 
 
 /*
-<<<<<<< HEAD
- * End of "$Id: banners.h,v 1.8 2005/01/03 19:29:59 mike Exp $".
-=======
  * End of "$Id$".
->>>>>>> 8f431932
  */