--- conflicted
+++ resolved
@@ -1,9 +1,5 @@
 /*
-<<<<<<< HEAD
- * "$Id: dirsvc.c,v 1.140 2005/01/03 19:29:59 mike Exp $"
-=======
  * "$Id$"
->>>>>>> 8f431932
  *
  *   Directory services routines for the Common UNIX Printing System (CUPS).
  *
@@ -28,10 +24,7 @@
  * Contents:
  *
  *   ProcessBrowseData() - Process new browse data.
-<<<<<<< HEAD
-=======
  *   SendBrowseDelete()  - Send a "browse delete" message for a printer.
->>>>>>> 8f431932
  *   SendBrowseList()    - Send new browsing information as necessary.
  *   SendCUPSBrowse()    - Send new browsing information using the CUPS protocol.
  *   StartBrowsing()     - Start sending and receiving broadcast information.
@@ -57,7 +50,11 @@
 #include <grp.h>
 
 
-<<<<<<< HEAD
+#ifdef HAVE_LIBSLP
+void	SLPDeregPrinter(printer_t *p);
+#endif /* HAVE_LIBSLP */
+
+
 /*
  * 'ProcessBrowseData()' - Process new browse data.
  */
@@ -72,7 +69,8 @@
 {
   int		i;			/* Looping var */
   int		update;			/* Update printer attributes? */
-  char		method[HTTP_MAX_URI],	/* Method portion of URI */
+  char		finaluri[HTTP_MAX_URI],	/* Final URI for printer */
+		method[HTTP_MAX_URI],	/* Method portion of URI */
 		username[HTTP_MAX_URI],	/* Username portion of URI */
 		host[HTTP_MAX_URI],	/* Host portion of URI */
 		resource[HTTP_MAX_URI];	/* Resource portion of URI */
@@ -120,13 +118,58 @@
                resource);
     return;
   }
-    
- /*
-  * OK, this isn't a local printer; see if we already have it listed in
-  * the Printers list, and add it if not...
+
+ /*
+  * OK, this isn't a local printer; add any remote options...
+  */
+
+  if (BrowseRemoteOptions)
+  {
+    if (BrowseRemoteOptions[0] == '?')
+    {
+     /*
+      * Override server-supplied URI...
+      */
+
+      char	tempuri[HTTP_MAX_URI];	/* Temporary URI */
+
+
+      if (strchr(uri, '?'))
+      {
+       /*
+        * Drop everything after ?...
+	*/
+
+        strlcpy(tempuri, uri, sizeof(tempuri));
+	*strchr(tempuri, '?') = '\0';
+
+        uri = tempuri;
+      }
+
+     /*
+      * Combine stripped URI and remote options...
+      */
+
+      snprintf(finaluri, sizeof(finaluri), "%s%s", uri, BrowseRemoteOptions);
+    }
+    else if (strchr(uri, '?'))
+      snprintf(finaluri, sizeof(finaluri), "%s+%s", uri, BrowseRemoteOptions);
+    else
+      snprintf(finaluri, sizeof(finaluri), "%s?%s", uri, BrowseRemoteOptions);
+
+   /*
+    * Use the new URI instead of the old one...
+    */
+
+    uri = finaluri;
+  }
+
+ /*
+  * See if we already have it listed in the Printers list, and add it if not...
   */
 
   type   |= CUPS_PRINTER_REMOTE;
+  type   &= ~CUPS_PRINTER_IMPLICIT;
   update = 0;
   hptr   = strchr(host, '.');
   sptr   = strchr(ServerName, '.');
@@ -358,7 +401,12 @@
     update = 1;
   }
 
-  if (update)
+  if (type & CUPS_PRINTER_DELETE)
+  {
+    DeletePrinter(p, 1);
+    UpdateImplicitClasses();
+  }
+  else if (update)
   {
     SetPrinterAttrs(p);
     UpdateImplicitClasses();
@@ -514,6 +562,39 @@
 
 
 /*
+ * 'SendBrowseDelete()' - Send a "browse delete" message for a printer.
+ */
+
+void
+SendBrowseDelete(printer_t *p)		/* I - Printer to delete */
+{
+ /*
+  * Only announce if browsing is enabled...
+  */
+
+  if (!Browsing)
+    return;
+
+ /*
+  * First mark the printer for deletion...
+  */
+
+  p->type |= CUPS_PRINTER_DELETE;
+
+ /*
+  * Announce the deletion...
+  */
+
+  if (BrowseProtocols & BROWSE_CUPS)
+    SendCUPSBrowse(p);
+#ifdef HAVE_LIBSLP
+  if (BrowseProtocols & BROWSE_SLP)
+    SLPDeregPrinter(p);
+#endif /* HAVE_LIBSLP */
+}
+
+
+/*
  * 'SendBrowseList()' - Send new browsing information as necessary.
  */
 
@@ -644,6 +725,7 @@
   dirsvc_addr_t		*b;		/* Browse address */
   int			bytes;		/* Length of packet */
   char			packet[1453];	/* Browse data packet */
+  char			options[1024];	/* Browse local options */
   cups_netif_t		*iface;		/* Network interface */
 
 
@@ -655,6 +737,20 @@
 
   if (!p->accepting)
     type |= CUPS_PRINTER_REJECTING;
+
+ /*
+  * Initialize the browse options...
+  */
+
+  if (BrowseLocalOptions)
+  {
+    if (BrowseLocalOptions[0] == '?')
+      strlcpy(options, BrowseLocalOptions, sizeof(options));
+    else
+      snprintf(options, sizeof(options), "?%s", BrowseLocalOptions);
+  }
+  else
+    options[0] = '\0';
 
  /*
   * Send a packet to each browse address...
@@ -684,10 +780,10 @@
 	  if (!iface->is_local || !iface->port)
 	    continue;
 
-	  snprintf(packet, sizeof(packet), "%x %x ipp://%s:%d/%s/%s \"%s\" \"%s\" \"%s\"\n",
+	  snprintf(packet, sizeof(packet), "%x %x ipp://%s:%d/%s/%s%s \"%s\" \"%s\" \"%s\"\n",
         	   type, p->state, iface->hostname, iface->port,
 		   (p->type & CUPS_PRINTER_CLASS) ? "classes" : "printers",
-		   p->name, p->location ? p->location : "",
+		   p->name, options, p->location ? p->location : "",
 		   p->info ? p->info : "",
 		   p->make_model ? p->make_model : "Unknown");
 
@@ -696,11 +792,24 @@
 	  LogMessage(L_DEBUG2, "SendBrowseList: (%d bytes to \"%s\") %s", bytes,
         	     iface->name, packet);
 
-          iface->broadcast.sin_port = htons(BrowsePort);
-
-	  sendto(BrowseSocket, packet, bytes, 0,
-		 (struct sockaddr *)&(iface->broadcast),
-		 sizeof(struct sockaddr_in));
+          if (iface->broadcast.addr.sa_family == AF_INET)
+	  {
+            iface->broadcast.ipv4.sin_port = htons(BrowsePort);
+
+	    sendto(BrowseSocket, packet, bytes, 0,
+		   (struct sockaddr *)&(iface->broadcast),
+		   sizeof(struct sockaddr_in));
+          }
+#ifdef AF_INET6
+	  else
+	  {
+            iface->broadcast.ipv6.sin6_port = htons(BrowsePort);
+
+	    sendto(BrowseSocket, packet, bytes, 0,
+		   (struct sockaddr *)&(iface->broadcast),
+		   sizeof(struct sockaddr_in6));
+          }
+#endif /* AF_INET6 */
         }
       }
       else if ((iface = NetIFFind(b->iface)) != NULL)
@@ -709,13 +818,13 @@
         * Send to the named interface...
 	*/
 
-	if (!iface->port)
+        if (!iface->port)
 	  continue;
 
-	snprintf(packet, sizeof(packet), "%x %x ipp://%s:%d/%s/%s \"%s\" \"%s\" \"%s\"\n",
+	snprintf(packet, sizeof(packet), "%x %x ipp://%s:%d/%s/%s%s \"%s\" \"%s\" \"%s\"\n",
         	 type, p->state, iface->hostname, iface->port,
 		 (p->type & CUPS_PRINTER_CLASS) ? "classes" : "printers",
-		 p->name, p->location ? p->location : "",
+		 p->name, options, p->location ? p->location : "",
 		 p->info ? p->info : "",
 		 p->make_model ? p->make_model : "Unknown");
 
@@ -724,11 +833,24 @@
 	LogMessage(L_DEBUG2, "SendBrowseList: (%d bytes to \"%s\") %s", bytes,
         	   iface->name, packet);
 
-        iface->broadcast.sin_port = htons(BrowsePort);
-
-	sendto(BrowseSocket, packet, bytes, 0,
-	       (struct sockaddr *)&(iface->broadcast),
-	       sizeof(struct sockaddr_in));
+        if (iface->broadcast.addr.sa_family == AF_INET)
+	{
+          iface->broadcast.ipv4.sin_port = htons(BrowsePort);
+
+	  sendto(BrowseSocket, packet, bytes, 0,
+		 (struct sockaddr *)&(iface->broadcast),
+		 sizeof(struct sockaddr_in));
+        }
+#ifdef AF_INET6
+	else
+	{
+          iface->broadcast.ipv6.sin6_port = htons(BrowsePort);
+
+	  sendto(BrowseSocket, packet, bytes, 0,
+		 (struct sockaddr *)&(iface->broadcast),
+		 sizeof(struct sockaddr_in6));
+        }
+#endif /* AF_INET6 */
       }
     }
     else
@@ -738,18 +860,26 @@
       * the default server name...
       */
 
-      snprintf(packet, sizeof(packet), "%x %x %s \"%s\" \"%s\" \"%s\"\n",
-       	       type, p->state, p->uri,
+      snprintf(packet, sizeof(packet), "%x %x %s%s \"%s\" \"%s\" \"%s\"\n",
+       	       type, p->state, p->uri, options,
 	       p->location ? p->location : "",
 	       p->info ? p->info : "",
 	       p->make_model ? p->make_model : "Unknown");
 
       bytes = strlen(packet);
-      LogMessage(L_DEBUG2, "SendBrowseList: (%d bytes to %x) %s", bytes,
-        	 (unsigned)ntohl(b->to.sin_addr.s_addr), packet);
-
+      LogMessage(L_DEBUG2, "SendBrowseList: (%d bytes) %s", bytes, packet);
+
+#ifdef AF_INET6
       if (sendto(BrowseSocket, packet, bytes, 0,
-		 (struct sockaddr *)&(b->to), sizeof(struct sockaddr_in)) <= 0)
+		 (struct sockaddr *)&(b->to),
+		 b->to.addr.sa_family == AF_INET ?
+		     sizeof(struct sockaddr_in) :
+		     sizeof(struct sockaddr_in6)) <= 0)
+#else
+      if (sendto(BrowseSocket, packet, bytes, 0,
+		 (struct sockaddr *)&(b->to),
+		 sizeof(struct sockaddr_in)) <= 0)
+#endif /* AF_INET6 */
       {
        /*
         * Unable to send browse packet, so remove this address from the
@@ -1139,62 +1269,28 @@
   int		bytes;			/* Number of bytes left */
   char		packet[1541],		/* Broadcast packet */
 		*pptr;			/* Pointer into packet */
-  struct sockaddr_in srcaddr;		/* Source address */
+  http_addr_t	srcaddr;		/* Source address */
   char		srcname[1024];		/* Source hostname */
-  unsigned	address;		/* Source address (host order) */
-  struct hostent *srchost;		/* Host entry for source address */
+  unsigned	address[4],		/* Source address */
+		temp;			/* Temporary address var (host order) */
   unsigned	type;			/* Printer type */
   unsigned	state;			/* Printer state */
   char		uri[HTTP_MAX_URI],	/* Printer URI */
-=======
-#ifdef HAVE_LIBSLP
-void	SLPDeregPrinter(printer_t *p);
-#endif /* HAVE_LIBSLP */
-
-
-/*
- * 'ProcessBrowseData()' - Process new browse data.
- */
-
-void
-ProcessBrowseData(const char   *uri,	/* I - URI of printer/class */
-                  cups_ptype_t type,	/* I - Printer type */
-		  ipp_pstate_t state,	/* I - Printer state */
-                  const char   *location,/* I - Printer location */
-		  const char   *info,	/* I - Printer information */
-                  const char   *make_model) /* I - Printer make and model */
-{
-  int		i;			/* Looping var */
-  int		update;			/* Update printer attributes? */
-  char		finaluri[HTTP_MAX_URI],	/* Final URI for printer */
->>>>>>> 8f431932
 		method[HTTP_MAX_URI],	/* Method portion of URI */
 		username[HTTP_MAX_URI],	/* Username portion of URI */
 		host[HTTP_MAX_URI],	/* Host portion of URI */
-		resource[HTTP_MAX_URI];	/* Resource portion of URI */
+		resource[HTTP_MAX_URI],	/* Resource portion of URI */
+		info[IPP_MAX_NAME],	/* Information string */
+		location[IPP_MAX_NAME],	/* Location string */
+		make_model[IPP_MAX_NAME];/* Make and model string */
   int		port;			/* Port portion of URI */
-<<<<<<< HEAD
   cups_netif_t	*iface;			/* Network interface */
-=======
-  char		name[IPP_MAX_NAME],	/* Name of printer */
-		*hptr,			/* Pointer into hostname */
-		*sptr;			/* Pointer into ServerName */
-  char		local_make_model[IPP_MAX_NAME];
-					/* Local make and model */
-  printer_t	*p,			/* Printer information */
-		*pclass,		/* Printer class */
-		*first,			/* First printer in class */
-		*next;			/* Next printer in list */
-  int		offset,			/* Offset of name */
-		len;			/* Length of name */
->>>>>>> 8f431932
-
-
- /*
-  * Pull the URI apart to see if this is a local or remote printer...
-  */
-
-<<<<<<< HEAD
+
+
+ /*
+  * Read a packet from the browse socket...
+  */
+
   len = sizeof(srcaddr);
   if ((bytes = recvfrom(BrowseSocket, packet, sizeof(packet) - 1, 0, 
                         (struct sockaddr *)&srcaddr, &len)) < 0)
@@ -1218,87 +1314,90 @@
   }
 
   packet[bytes] = '\0';
-=======
-  httpSeparate(uri, method, username, host, &port, resource);
->>>>>>> 8f431932
-
- /*
-  * Determine if the URI contains any illegal characters in it...
-  */
-
-<<<<<<< HEAD
-  address = ntohl(srcaddr.sin_addr.s_addr);
+
+ /*
+  * Figure out where it came from...
+  */
+
+#ifdef AF_INET6
+  if (srcaddr.addr.sa_family == AF_INET6)
+  {
+    address[0] = ntohl(srcaddr.ipv6.sin6_addr.s6_addr32[0]);
+    address[1] = ntohl(srcaddr.ipv6.sin6_addr.s6_addr32[1]);
+    address[2] = ntohl(srcaddr.ipv6.sin6_addr.s6_addr32[2]);
+    address[3] = ntohl(srcaddr.ipv6.sin6_addr.s6_addr32[3]);
+  }
+  else
+#endif /* AF_INET6 */
+  {
+    temp = ntohl(srcaddr.ipv4.sin_addr.s_addr);
+
+    address[3] = temp & 255;
+    temp       >>= 8;
+    address[2] = temp & 255;
+    temp       >>= 8;
+    address[1] = temp & 255;
+    temp       >>= 8;
+    address[0] = temp & 255;
+  }
 
   if (HostNameLookups)
-#ifndef __sgi
-    srchost = gethostbyaddr((char *)&(srcaddr.sin_addr), sizeof(struct in_addr),
-                            AF_INET);
-#else
-    srchost = gethostbyaddr(&(srcaddr.sin_addr), sizeof(struct in_addr),
-                            AF_INET);
-#endif /* !__sgi */
+    httpAddrLookup(&srcaddr, srcname, sizeof(srcname));
   else
-    srchost = NULL;
-
-  if (srchost == NULL)
-    sprintf(srcname, "%d.%d.%d.%d", address >> 24, (address >> 16) & 255,
-            (address >> 8) & 255, address & 255);
-  else
-    strlcpy(srcname, srchost->h_name, sizeof(srcname));
-=======
-  if (strncmp(uri, "ipp://", 6) != 0 ||
-      !host[0] ||
-      (strncmp(resource, "/printers/", 10) != 0 &&
-       strncmp(resource, "/classes/", 9) != 0))
-  {
-    LogMessage(L_ERROR, "ProcessBrowseData: Bad printer URI in browse data: %s",
-               uri);
-    return;
-  }
->>>>>>> 8f431932
-
-  if (strchr(resource, '?') != NULL ||
-      (strncmp(resource, "/printers/", 10) == 0 &&
-       strchr(resource + 10, '/') != NULL) ||
-      (strncmp(resource, "/classes/", 9) == 0 &&
-       strchr(resource + 9, '/') != NULL))
-  {
-    LogMessage(L_ERROR, "ProcessBrowseData: Bad resource in browse data: %s",
-               resource);
-    return;
-  }
-
- /*
-  * OK, this isn't a local printer; add any remote options...
-  */
-
-<<<<<<< HEAD
+    httpAddrString(&srcaddr, srcname, sizeof(srcname));
+
+  len = strlen(srcname);
+
+ /*
+  * Do ACL stuff...
+  */
+
   if (BrowseACL && (BrowseACL->num_allow || BrowseACL->num_deny))
-=======
-  if (BrowseRemoteOptions)
->>>>>>> 8f431932
-  {
-    if (BrowseRemoteOptions[0] == '?')
+  {
+    if (httpAddrLocalhost(&srcaddr) || strcasecmp(srcname, "localhost") == 0)
     {
      /*
-      * Override server-supplied URI...
+      * Access from localhost (127.0.0.1) is always allowed...
       */
 
-      char	tempuri[HTTP_MAX_URI];	/* Temporary URI */
-
-
-      if (strchr(uri, '?'))
+      auth = AUTH_ALLOW;
+    }
+    else
+    {
+     /*
+      * Do authorization checks on the domain/address...
+      */
+
+      switch (BrowseACL->order_type)
       {
-       /*
-        * Drop everything after ?...
-	*/
-
-        strlcpy(tempuri, uri, sizeof(tempuri));
-	*strchr(tempuri, '?') = '\0';
-
-        uri = tempuri;
+        default :
+	    auth = AUTH_DENY;	/* anti-compiler-warning-code */
+	    break;
+
+	case AUTH_ALLOW : /* Order Deny,Allow */
+            auth = AUTH_ALLOW;
+
+            if (CheckAuth(address, srcname, len,
+	        	  BrowseACL->num_deny, BrowseACL->deny))
+	      auth = AUTH_DENY;
+
+            if (CheckAuth(address, srcname, len,
+	        	  BrowseACL->num_allow, BrowseACL->allow))
+	      auth = AUTH_ALLOW;
+	    break;
+
+	case AUTH_DENY : /* Order Allow,Deny */
+            auth = AUTH_DENY;
+
+            if (CheckAuth(address, srcname, len,
+	        	  BrowseACL->num_allow, BrowseACL->allow))
+	      auth = AUTH_ALLOW;
+
+            if (CheckAuth(address, srcname, len,
+	        	  BrowseACL->num_deny, BrowseACL->deny))
+	      auth = AUTH_DENY;
+	    break;
       }
-<<<<<<< HEAD
     }
   }
   else
@@ -1324,25 +1423,18 @@
                packet);
     return;
   }
-=======
-
-     /*
-      * Combine stripped URI and remote options...
-      */
->>>>>>> 8f431932
-
-      snprintf(finaluri, sizeof(finaluri), "%s%s", uri, BrowseRemoteOptions);
-    }
-    else if (strchr(uri, '?'))
-      snprintf(finaluri, sizeof(finaluri), "%s+%s", uri, BrowseRemoteOptions);
-    else
-      snprintf(finaluri, sizeof(finaluri), "%s?%s", uri, BrowseRemoteOptions);
-
-   /*
-    * Use the new URI instead of the old one...
-    */
-
-<<<<<<< HEAD
+
+  strcpy(location, "Location Unknown");
+  strcpy(info, "No Information Available");
+  make_model[0] = '\0';
+
+  if ((pptr = strchr(packet, '\"')) != NULL)
+  {
+   /*
+    * Have extended information; can't use sscanf for it because not all
+    * sscanf's allow empty strings with %[^\"]...
+    */
+
     for (i = 0, pptr ++;
          i < (sizeof(location) - 1) && *pptr && *pptr != '\"';
          i ++, pptr ++)
@@ -1420,7 +1512,7 @@
     if (CheckAuth(address, srcname, len, 1, &(Relays[i].from)))
       if (sendto(BrowseSocket, packet, bytes, 0,
                  (struct sockaddr *)&(Relays[i].to),
-		 sizeof(struct sockaddr_in)) <= 0)
+		 sizeof(http_addr_t)) <= 0)
       {
 	LogMessage(L_ERROR, "UpdateCUPSBrowse: sendto failed for relay %d - %s.",
 	           i + 1, strerror(errno));
@@ -1434,20 +1526,6 @@
   ProcessBrowseData(uri, (cups_ptype_t)type, (ipp_pstate_t)state, location,
                     info, make_model);
 }
-=======
-    uri = finaluri;
-  }
-
- /*
-  * See if we already have it listed in the Printers list, and add it if not...
-  */
-
-  type   |= CUPS_PRINTER_REMOTE;
-  type   &= ~CUPS_PRINTER_IMPLICIT;
-  update = 0;
-  hptr   = strchr(host, '.');
-  sptr   = strchr(ServerName, '.');
->>>>>>> 8f431932
 
 
 /*
@@ -1522,7 +1600,6 @@
   }
 }
 
-<<<<<<< HEAD
 
 /***********************************************************************
  **** SLP Support Code *************************************************
@@ -1532,53 +1609,11 @@
 /*
  * SLP service name for CUPS...
  */
-=======
-    if ((p = FindClass(name)) == NULL && BrowseShortNames)
-    {
-      if ((p = FindClass(resource + 9)) != NULL)
-      {
-        if (p->hostname && strcasecmp(p->hostname, host) != 0)
-	{
-	 /*
-	  * Nope, this isn't the same host; if the hostname isn't the local host,
-	  * add it to the other class and then find a class using the full host
-	  * name...
-	  */
-
-	  if (p->type & CUPS_PRINTER_REMOTE)
-	  {
-            SetStringf(&p->name, "%s@%s", p->name, p->hostname);
-	    SetPrinterAttrs(p);
-	    SortPrinters();
-	  }
-
-          p = NULL;
-	}
-	else if (!p->hostname)
-	{
-          SetString(&p->hostname, host);
-	  SetString(&p->uri, uri);
-	  SetString(&p->device_uri, uri);
-          update = 1;
-        }
-      }
-      else
-        strlcpy(name, resource + 9, sizeof(name));
-    }
-    else if (p != NULL && !p->hostname)
-    {
-      SetString(&p->hostname, host);
-      SetString(&p->uri, uri);
-      SetString(&p->device_uri, uri);
-      update = 1;
-    }
->>>>>>> 8f431932
 
 #  define SLP_CUPS_SRVTYPE	"service:printer"
 #  define SLP_CUPS_SRVLEN	15
 
 
-<<<<<<< HEAD
 /* 
  * Printer service URL structure
  */
@@ -1588,26 +1623,12 @@
   struct _slpsrvurl	*next;
   char			url[HTTP_MAX_URI];
 } slpsrvurl_t;
-=======
-      LogMessage(L_INFO, "Added remote class \"%s\"...", name);
-
-     /*
-      * Force the URI to point to the real server...
-      */
-
-      p->type      = type & ~CUPS_PRINTER_REJECTING;
-      p->accepting = 1;
-      SetString(&p->uri, uri);
-      SetString(&p->device_uri, uri);
-      SetString(&p->hostname, host);
->>>>>>> 8f431932
 
 
 /*
  * 'RegReportCallback()' - Empty SLPRegReport.
  */
 
-<<<<<<< HEAD
 void
 RegReportCallback(SLPHandle hslp,
                   SLPError  errcode,
@@ -1620,47 +1641,6 @@
   return;
 }
 
-=======
-    if ((p = FindPrinter(name)) == NULL && BrowseShortNames)
-    {
-      if ((p = FindPrinter(resource + 10)) != NULL)
-      {
-        if (p->hostname && strcasecmp(p->hostname, host) != 0)
-	{
-	 /*
-	  * Nope, this isn't the same host; if the hostname isn't the local host,
-	  * add it to the other printer and then find a printer using the full host
-	  * name...
-	  */
-
-	  if (p->type & CUPS_PRINTER_REMOTE)
-	  {
-	    SetStringf(&p->name, "%s@%s", p->name, p->hostname);
-	    SetPrinterAttrs(p);
-	    SortPrinters();
-	  }
-
-          p = NULL;
-	}
-	else if (!p->hostname)
-	{
-          SetString(&p->hostname, host);
-	  SetString(&p->uri, uri);
-	  SetString(&p->device_uri, uri);
-          update = 1;
-        }
-      }
-      else
-        strlcpy(name, resource + 10, sizeof(name));
-    }
-    else if (p != NULL && !p->hostname)
-    {
-      SetString(&p->hostname, host);
-      SetString(&p->uri, uri);
-      SetString(&p->device_uri, uri);
-      update = 1;
-    }
->>>>>>> 8f431932
 
 /*
  * 'SendSLPBrowse()' - Register the specified printer with SLP.
@@ -1686,26 +1666,12 @@
 
   LogMessage(L_DEBUG, "SendSLPBrowse(%p = \"%s\")", p, p->name);
 
-<<<<<<< HEAD
  /*
   * Make the SLP service URL that conforms to the IANA 
   * 'printer:' template.
   */
 
   snprintf(srvurl, sizeof(srvurl), SLP_CUPS_SRVTYPE ":%s", p->uri);
-=======
-      LogMessage(L_INFO, "Added remote printer \"%s\"...", name);
-
-     /*
-      * Force the URI to point to the real server...
-      */
-
-      p->type      = type & ~CUPS_PRINTER_REJECTING;
-      p->accepting = 1;
-      SetString(&p->hostname, host);
-      SetString(&p->uri, uri);
-      SetString(&p->device_uri, uri);
->>>>>>> 8f431932
 
   LogMessage(L_DEBUG2, "Service URL = \"%s\"", srvurl);
 
@@ -1713,35 +1679,12 @@
   * Figure out the finishings string...
   */
 
-<<<<<<< HEAD
   if (p->type & CUPS_PRINTER_STAPLE)
     strcpy(finishings, "staple");
   else
     finishings[0] = '\0';
 
   if (p->type & CUPS_PRINTER_BIND)
-=======
-  p->state       = state;
-  p->browse_time = time(NULL);
-
-  if (type & CUPS_PRINTER_REJECTING)
-  {
-    type &= ~CUPS_PRINTER_REJECTING;
-
-    if (p->accepting)
-    {
-      update       = 1;
-      p->accepting = 0;
-    }
-  }
-  else if (!p->accepting)
-  {
-    update       = 1;
-    p->accepting = 1;
-  }
-
-  if (p->type != type)
->>>>>>> 8f431932
   {
     if (finishings[0])
       strlcat(finishings, ",bind", sizeof(finishings));
@@ -1749,7 +1692,6 @@
       strcpy(finishings, "bind");
   }
 
-<<<<<<< HEAD
   if (p->type & CUPS_PRINTER_PUNCH)
   {
     if (finishings[0])
@@ -1822,65 +1764,13 @@
 
   if (!info[0])
     strcpy(info, "Unknown");
-=======
-  if (location && (!p->location || strcmp(p->location, location)))
-  {
-    SetString(&p->location, location);
-    update = 1;
-  }
-
-  if (info && (!p->info || strcmp(p->info, info)))
-  {
-    SetString(&p->info, info);
-    update = 1;
-  }
-
-  if (!make_model || !make_model[0])
-  {
-    if (type & CUPS_PRINTER_CLASS)
-      snprintf(local_make_model, sizeof(local_make_model),
-               "Remote Class on %s", host);
-    else
-      snprintf(local_make_model, sizeof(local_make_model),
-               "Remote Printer on %s", host);
-  }
-  else
-    snprintf(local_make_model, sizeof(local_make_model),
-             "%s on %s", make_model, host);
-
-  if (!p->make_model || strcmp(p->make_model, local_make_model))
-  {
-    SetString(&p->make_model, local_make_model);
-    update = 1;
-  }
-
-  if (type & CUPS_PRINTER_DELETE)
-  {
-    DeletePrinter(p, 1);
-    UpdateImplicitClasses();
-  }
-  else if (update)
-  {
-    SetPrinterAttrs(p);
-    UpdateImplicitClasses();
-  }
->>>>>>> 8f431932
 
  /*
   * Get the authentication value...
   */
 
-<<<<<<< HEAD
   authentication = ippFindAttribute(p->attrs, "uri-authentication-supported",
                                     IPP_TAG_KEYWORD);
-=======
-  if (DefaultPrinter == NULL && Printers != NULL)
-  {
-    DefaultPrinter = Printers;
->>>>>>> 8f431932
-
-    WritePrintcap();
-  }
 
  /*
   * Make the SLP attribute string list that conforms to
@@ -1940,6 +1830,8 @@
   char	srvurl[HTTP_MAX_URI];	/* Printer service URI */
 
 
+  LogMessage(L_DEBUG, "SLPDeregPrinter: printer=\"%s\"", p->name);
+
   if((p->type & CUPS_PRINTER_REMOTE) == 0)
   {
    /*
@@ -1947,7 +1839,6 @@
     * 'printer:' template.
     */
 
-<<<<<<< HEAD
     snprintf(srvurl, sizeof(srvurl), SLP_CUPS_SRVTYPE ":%s", p->uri);
 
    /*
@@ -1986,27 +1877,6 @@
 
       *valbuf = calloc(ptr2 - ptr1 + 1, 1);
       strncpy(*valbuf, ptr1, ptr2 - ptr1);
-=======
-    for (p = Printers, len = 0, offset = 0, first = NULL;
-         p != NULL;
-	 p = next)
-    {
-     /*
-      * Get next printer in list...
-      */
-
-      next = p->next;
-
-     /*
-      * Skip implicit classes...
-      */
-
-      if (p->type & CUPS_PRINTER_IMPLICIT)
-      {
-        len = 0;
-        continue;
-      }
->>>>>>> 8f431932
 
      /*
       * Dequote the value...
@@ -2016,35 +1886,17 @@
 	if (*ptr1 == '\\' && ptr1[1])
 	  cups_strcpy(ptr1, ptr1 + 1);
 
-<<<<<<< HEAD
       return (0);
     }
   }
-=======
-        if ((pclass = FindDest(name)) == NULL)
-	{
-	 /*
-	  * Need to add the class...
-	  */
->>>>>>> 8f431932
 
   return (-1);
 }
 
-<<<<<<< HEAD
 
 /*
  * 'AttrCallback()' - SLP attribute callback 
  */
-=======
-          SetString(&pclass->location, p->location);
-          SetString(&pclass->info, p->info);
-
-          SetPrinterAttrs(pclass);
-
-          LogMessage(L_INFO, "Added implicit class \"%s\"...", name);
-	}
->>>>>>> 8f431932
 
 SLPBoolean				/* O - SLP_TRUE for success */
 AttrCallback(SLPHandle  hslp,		/* I - SLP handle */
@@ -2073,43 +1925,9 @@
   * Parse the attrlist to obtain things needed to build CUPS browse packet
   */
 
-<<<<<<< HEAD
   memset(p, 0, sizeof(printer_t));
 
   p->type = CUPS_PRINTER_REMOTE;
-=======
-	if ((pclass = FindDest(name)) != NULL &&
-	    !(pclass->type & CUPS_PRINTER_IMPLICIT))
-	{
-	 /*
-	  * Can't use same name as a local printer; add "Any" to the
-	  * front of the name, unless we have explicitly disabled
-	  * the "ImplicitAnyClasses"...
-	  */
-
-          if (ImplicitAnyClasses && len < (sizeof(name) - 4))
-	  {
-	   /*
-	    * Add "Any" to the class name...
-	    */
-
-            strcpy(name, "Any");
-            strncpy(name + 3, p->name, len);
-	    name[len + 3] = '\0';
-	    offset        = 3;
-	  }
-	  else
-	  {
-	   /*
-	    * Don't create an implicit class if we have a local printer
-	    * with the same name...
-	    */
-
-	    len = 0;
-	    continue;
-	  }
-	}
->>>>>>> 8f431932
 
   if (GetSlpAttrVal(attrlist, "(printer-location=", &(p->location)))
     return (SLP_FALSE);
@@ -2144,44 +1962,7 @@
 
 
 /*
-<<<<<<< HEAD
  * 'SrvUrlCallback()' - SLP service url callback
-=======
- * 'SendBrowseDelete()' - Send a "browse delete" message for a printer.
- */
-
-void
-SendBrowseDelete(printer_t *p)		/* I - Printer to delete */
-{
- /*
-  * Only announce if browsing is enabled...
-  */
-
-  if (!Browsing)
-    return;
-
- /*
-  * First mark the printer for deletion...
-  */
-
-  p->type |= CUPS_PRINTER_DELETE;
-
- /*
-  * Announce the deletion...
-  */
-
-  if (BrowseProtocols & BROWSE_CUPS)
-    SendCUPSBrowse(p);
-#ifdef HAVE_LIBSLP
-  if (BrowseProtocols & BROWSE_SLP)
-    SLPDeregPrinter(p);
-#endif /* HAVE_LIBSLP */
-}
-
-
-/*
- * 'SendBrowseList()' - Send new browsing information as necessary.
->>>>>>> 8f431932
  */
 
 SLPBoolean				/* O - TRUE = OK, FALSE = error */
@@ -2191,7 +1972,6 @@
                SLPError       errcode, 	/* I - Existing error code */
                void           *cookie)	/* I - Pointer to service list */
 {
-<<<<<<< HEAD
   slpsrvurl_t	*s,			/* New service entry */
 		**head;			/* Pointer to head of entry */
 
@@ -2205,27 +1985,12 @@
 
  /*
   * Bail if there was an error
-=======
-  int			count;		/* Number of dests to update */
-  printer_t		*p,		/* Current printer */
-			*np;		/* Next printer */
-  time_t		ut,		/* Minimum update time */
-			to;		/* Timeout time */
-
-
-  if (!Browsing || !BrowseProtocols)
-    return;
-
- /*
-  * Compute the update and timeout times...
->>>>>>> 8f431932
   */
 
   if (errcode != SLP_OK)
     return (SLP_TRUE);
 
  /*
-<<<<<<< HEAD
   * Grab the head of the list...
   */
 
@@ -2344,1516 +2109,15 @@
    /*
     * Free this listing...
     */
-=======
-  * Figure out how many printers need an update...
-  */
-
-  if (BrowseInterval > 0)
-  {
-    int	max_count;			/* Maximum number to update */
-
-
-   /*
-    * Throttle the number of printers we'll be updating this time
-    * around based on the number of queues that need updating and
-    * the maximum number of queues to update each second...
-    */
-
-    max_count = 2 * NumPrinters / BrowseInterval + 1;
-
-    for (count = 0, p = Printers; count < max_count && p != NULL; p = p->next)
-      if (!(p->type & (CUPS_PRINTER_REMOTE | CUPS_PRINTER_IMPLICIT)) &&
-          p->browse_time < ut)
-        count ++;
-
-   /*
-    * Loop through all of the printers and send local updates as needed...
-    */
-
-    for (p = BrowseNext; count > 0; p = p->next)
-    {
-     /*
-      * Check for wraparound...
-      */
-
-      if (!p)
-        p = Printers;
-
-      if (!p)
-        break;
-      else if (p->type & (CUPS_PRINTER_REMOTE | CUPS_PRINTER_IMPLICIT))
-        continue;
-      else if (p->browse_time < ut)
-      {
-       /*
-	* Need to send an update...
-	*/
-
-	count --;
-
-	p->browse_time = time(NULL);
-
-	if (BrowseProtocols & BROWSE_CUPS)
-          SendCUPSBrowse(p);
-
-#ifdef HAVE_LIBSLP
-	if (BrowseProtocols & BROWSE_SLP)
-          SendSLPBrowse(p);
-#endif /* HAVE_LIBSLP */
-      }
-    }
-
-   /*
-    * Save where we left off so that all printers get updated...
-    */
-
-    BrowseNext = p;
-  }
-
- /*
-  * Loop through all of the printers and send local updates as needed...
-  */
-
-  for (p = Printers; p != NULL; p = np)
-  {
-   /*
-    * Save the next printer pointer...
-    */
-
-    np = p->next;
-
-   /*
-    * If this is a remote queue, see if it needs to be timed out...
-    */
-
-    if (p->type & CUPS_PRINTER_REMOTE)
-    {
-      if (p->browse_time < to)
-      {
-        LogMessage(L_INFO, "Remote destination \"%s\" has timed out; deleting it...",
-	           p->name);
-        DeletePrinter(p, 1);
-      }
-    }
-  }
-}
-
-
-/*
- * 'SendCUPSBrowse()' - Send new browsing information using the CUPS protocol.
- */
-
-void
-SendCUPSBrowse(printer_t *p)		/* I - Printer to send */
-{
-  int			i;		/* Looping var */
-  cups_ptype_t		type;		/* Printer type */
-  dirsvc_addr_t		*b;		/* Browse address */
-  int			bytes;		/* Length of packet */
-  char			packet[1453];	/* Browse data packet */
-  char			options[1024];	/* Browse local options */
-  cups_netif_t		*iface;		/* Network interface */
-
-
- /*
-  * Figure out the printer type value...
-  */
-
-  type = p->type | CUPS_PRINTER_REMOTE;
-
-  if (!p->accepting)
-    type |= CUPS_PRINTER_REJECTING;
-
- /*
-  * Initialize the browse options...
-  */
-
-  if (BrowseLocalOptions)
-  {
-    if (BrowseLocalOptions[0] == '?')
-      strlcpy(options, BrowseLocalOptions, sizeof(options));
-    else
-      snprintf(options, sizeof(options), "?%s", BrowseLocalOptions);
-  }
-  else
-    options[0] = '\0';
-
- /*
-  * Send a packet to each browse address...
-  */
-
-  for (i = NumBrowsers, b = Browsers; i > 0; i --, b ++)
-    if (b->iface[0])
-    {
-     /*
-      * Send the browse packet to one or more interfaces...
-      */
-
-      if (strcmp(b->iface, "*") == 0)
-      {
-       /*
-        * Send to all local interfaces...
-	*/
-
-        NetIFUpdate();
-
-        for (iface = NetIFList; iface != NULL; iface = iface->next)
-	{
-	 /*
-	  * Only send to local interfaces...
-	  */
-
-	  if (!iface->is_local || !iface->port)
-	    continue;
-
-	  snprintf(packet, sizeof(packet), "%x %x ipp://%s:%d/%s/%s%s \"%s\" \"%s\" \"%s\"\n",
-        	   type, p->state, iface->hostname, iface->port,
-		   (p->type & CUPS_PRINTER_CLASS) ? "classes" : "printers",
-		   p->name, options, p->location ? p->location : "",
-		   p->info ? p->info : "",
-		   p->make_model ? p->make_model : "Unknown");
-
-	  bytes = strlen(packet);
-
-	  LogMessage(L_DEBUG2, "SendBrowseList: (%d bytes to \"%s\") %s", bytes,
-        	     iface->name, packet);
-
-          if (iface->broadcast.addr.sa_family == AF_INET)
-	  {
-            iface->broadcast.ipv4.sin_port = htons(BrowsePort);
-
-	    sendto(BrowseSocket, packet, bytes, 0,
-		   (struct sockaddr *)&(iface->broadcast),
-		   sizeof(struct sockaddr_in));
-          }
-#ifdef AF_INET6
-	  else
-	  {
-            iface->broadcast.ipv6.sin6_port = htons(BrowsePort);
-
-	    sendto(BrowseSocket, packet, bytes, 0,
-		   (struct sockaddr *)&(iface->broadcast),
-		   sizeof(struct sockaddr_in6));
-          }
-#endif /* AF_INET6 */
-        }
-      }
-      else if ((iface = NetIFFind(b->iface)) != NULL)
-      {
-       /*
-        * Send to the named interface...
-	*/
-
-        if (!iface->port)
-	  continue;
-
-	snprintf(packet, sizeof(packet), "%x %x ipp://%s:%d/%s/%s%s \"%s\" \"%s\" \"%s\"\n",
-        	 type, p->state, iface->hostname, iface->port,
-		 (p->type & CUPS_PRINTER_CLASS) ? "classes" : "printers",
-		 p->name, options, p->location ? p->location : "",
-		 p->info ? p->info : "",
-		 p->make_model ? p->make_model : "Unknown");
-
-	bytes = strlen(packet);
-
-	LogMessage(L_DEBUG2, "SendBrowseList: (%d bytes to \"%s\") %s", bytes,
-        	   iface->name, packet);
-
-        if (iface->broadcast.addr.sa_family == AF_INET)
-	{
-          iface->broadcast.ipv4.sin_port = htons(BrowsePort);
-
-	  sendto(BrowseSocket, packet, bytes, 0,
-		 (struct sockaddr *)&(iface->broadcast),
-		 sizeof(struct sockaddr_in));
-        }
-#ifdef AF_INET6
-	else
-	{
-          iface->broadcast.ipv6.sin6_port = htons(BrowsePort);
-
-	  sendto(BrowseSocket, packet, bytes, 0,
-		 (struct sockaddr *)&(iface->broadcast),
-		 sizeof(struct sockaddr_in6));
-        }
-#endif /* AF_INET6 */
-      }
-    }
-    else
-    {
-     /*
-      * Send the browse packet to the indicated address using
-      * the default server name...
-      */
-
-      snprintf(packet, sizeof(packet), "%x %x %s%s \"%s\" \"%s\" \"%s\"\n",
-       	       type, p->state, p->uri, options,
-	       p->location ? p->location : "",
-	       p->info ? p->info : "",
-	       p->make_model ? p->make_model : "Unknown");
-
-      bytes = strlen(packet);
-      LogMessage(L_DEBUG2, "SendBrowseList: (%d bytes) %s", bytes, packet);
-
-#ifdef AF_INET6
-      if (sendto(BrowseSocket, packet, bytes, 0,
-		 (struct sockaddr *)&(b->to),
-		 b->to.addr.sa_family == AF_INET ?
-		     sizeof(struct sockaddr_in) :
-		     sizeof(struct sockaddr_in6)) <= 0)
-#else
-      if (sendto(BrowseSocket, packet, bytes, 0,
-		 (struct sockaddr *)&(b->to),
-		 sizeof(struct sockaddr_in)) <= 0)
-#endif /* AF_INET6 */
-      {
-       /*
-        * Unable to send browse packet, so remove this address from the
-	* list...
-	*/
-
-	LogMessage(L_ERROR, "SendBrowseList: sendto failed for browser %d - %s.",
-	           b - Browsers + 1, strerror(errno));
-
-        if (i > 1)
-	  memcpy(b, b + 1, (i - 1) * sizeof(dirsvc_addr_t));
-
-	b --;
-	NumBrowsers --;
-      }
-    }
-}
-
-
-/*
- * 'StartBrowsing()' - Start sending and receiving broadcast information.
- */
-
-void
-StartBrowsing(void)
-{
-  int			val;	/* Socket option value */
-  struct sockaddr_in	addr;	/* Broadcast address */
->>>>>>> 8f431932
 
     free(s);
   }       
 
-<<<<<<< HEAD
-=======
-  if (!Browsing || !BrowseProtocols)
-    return;
-
-  if (BrowseProtocols & BROWSE_CUPS)
-  {
-   /*
-    * Create the broadcast socket...
-    */
-
-    if ((BrowseSocket = socket(AF_INET, SOCK_DGRAM, 0)) < 0)
-    {
-      LogMessage(L_ERROR, "StartBrowsing: Unable to create broadcast socket - %s.",
-        	 strerror(errno));
-      BrowseProtocols &= ~BROWSE_CUPS;
-      return;
-    }
-
-   /*
-    * Set the "broadcast" flag...
-    */
-
-    val = 1;
-    if (setsockopt(BrowseSocket, SOL_SOCKET, SO_BROADCAST, &val, sizeof(val)))
-    {
-      LogMessage(L_ERROR, "StartBrowsing: Unable to set broadcast mode - %s.",
-        	 strerror(errno));
-
-#ifdef WIN32
-      closesocket(BrowseSocket);
-#else
-      close(BrowseSocket);
-#endif /* WIN32 */
-
-      BrowseSocket    = -1;
-      BrowseProtocols &= ~BROWSE_CUPS;
-      return;
-    }
-
-   /*
-    * Bind the socket to browse port...
-    */
-
-    memset(&addr, 0, sizeof(addr));
-    addr.sin_addr.s_addr = htonl(INADDR_ANY);
-    addr.sin_family      = AF_INET;
-    addr.sin_port        = htons(BrowsePort);
-
-    if (bind(BrowseSocket, (struct sockaddr *)&addr, sizeof(addr)))
-    {
-      LogMessage(L_ERROR, "StartBrowsing: Unable to bind broadcast socket - %s.",
-        	 strerror(errno));
-
-#ifdef WIN32
-      closesocket(BrowseSocket);
-#else
-      close(BrowseSocket);
-#endif /* WIN32 */
-
-      BrowseSocket    = -1;
-      BrowseProtocols &= ~BROWSE_CUPS;
-      return;
-    }
-
-   /*
-    * Close the socket on exec...
-    */
-
-    fcntl(BrowseSocket, F_SETFD, fcntl(BrowseSocket, F_GETFD) | FD_CLOEXEC);
-
-   /*
-    * Finally, add the socket to the input selection set...
-    */
-
-    LogMessage(L_DEBUG2, "StartBrowsing: Adding fd %d to InputSet...",
-               BrowseSocket);
-
-    FD_SET(BrowseSocket, InputSet);
-  }
-  else
-    BrowseSocket = -1;
-
-#ifdef HAVE_LIBSLP
-  if (BrowseProtocols & BROWSE_SLP)
-  {
-   /* 
-    * Open SLP handle...
-    */
-
-    if (SLPOpen("en", SLP_FALSE, &BrowseSLPHandle) != SLP_OK)
-    {
-      LogMessage(L_ERROR, "Unable to open an SLP handle; disabling SLP browsing!");
-      BrowseProtocols &= ~BROWSE_SLP;
-    }
-
-    BrowseSLPRefresh = 0;
-  }
-#endif /* HAVE_LIBSLP */
-}
-
-
-/*
- * 'StartPolling()' - Start polling servers as needed.
- */
-
-void
-StartPolling(void)
-{
-  int		i;		/* Looping var */
-  dirsvc_poll_t	*poll;		/* Current polling server */
-  int		pid;		/* New process ID */
-  char		sport[10];	/* Server port */
-  char		bport[10];	/* Browser port */
-  char		interval[10];	/* Poll interval */
-  int		statusfds[2];	/* Status pipe */
-#if defined(HAVE_SIGACTION) && !defined(HAVE_SIGSET)
-  struct sigaction action;	/* POSIX signal handler */
-#endif /* HAVE_SIGACTION && !HAVE_SIGSET */
-
-
- /*
-  * Don't do anything if we aren't polling...
-  */
-
-  if (NumPolled == 0)
-  {
-    PollPipe = -1;
-    return;
-  }
-
- /*
-  * Setup string arguments for port and interval options.
-  */
-
-  sprintf(bport, "%d", BrowsePort);
-
-  if (BrowseInterval)
-    sprintf(interval, "%d", BrowseInterval);
-  else
-    strcpy(interval, "30");
-
- /*
-  * Create a pipe that receives the status messages from each
-  * polling daemon...
-  */
-
-  if (cupsdOpenPipe(statusfds))
-  {
-    LogMessage(L_ERROR, "Unable to create polling status pipes - %s.",
-	       strerror(errno));
-    PollPipe = -1;
-    return;
-  }
-
-  PollPipe = statusfds[0];
-
- /*
-  * Run each polling daemon, redirecting stderr to the polling pipe...
-  */
-
-  for (i = 0, poll = Polled; i < NumPolled; i ++, poll ++)
-  {
-    sprintf(sport, "%d", poll->port);
-
-   /*
-    * Block signals before forking...
-    */
-
-    HoldSignals();
-
-    if ((pid = fork()) == 0)
-    {
-     /*
-      * Child...
-      */
-
-      if (getuid() == 0)
-      {
-       /*
-	* Running as root, so change to non-priviledged user...
-	*/
-
-	if (setgid(Group))
-          exit(errno);
-
-	if (setgroups(1, &Group))
-          exit(errno);
-
-	if (setuid(User))
-          exit(errno);
-      }
-      else
-      {
-       /*
-	* Reset group membership to just the main one we belong to.
-	*/
-
-	setgroups(1, &Group);
-      }
-
-     /*
-      * Redirect stdin and stdout to /dev/null, and stderr to the
-      * status pipe.  Close all other files.
-      */
-
-      close(0);
-      open("/dev/null", O_RDONLY);
-
-      close(1);
-      open("/dev/null", O_WRONLY);
-
-      close(2);
-      dup(statusfds[1]);
-
-     /*
-      * Unblock signals before doing the exec...
-      */
-
-#ifdef HAVE_SIGSET
-      sigset(SIGTERM, SIG_DFL);
-      sigset(SIGCHLD, SIG_DFL);
-#elif defined(HAVE_SIGACTION)
-      memset(&action, 0, sizeof(action));
-
-      sigemptyset(&action.sa_mask);
-      action.sa_handler = SIG_DFL;
-
-      sigaction(SIGTERM, &action, NULL);
-      sigaction(SIGCHLD, &action, NULL);
-#else
-      signal(SIGTERM, SIG_DFL);
-      signal(SIGCHLD, SIG_DFL);
-#endif /* HAVE_SIGSET */
-
-      ReleaseSignals();
-
-     /*
-      * Execute the polling daemon...
-      */
-
-      execl(CUPS_SERVERBIN "/daemon/cups-polld", "cups-polld", poll->hostname,
-            sport, interval, bport, NULL);
-      exit(errno);
-    }
-    else if (pid < 0)
-    {
-      LogMessage(L_ERROR, "StartPolling: Unable to fork polling daemon - %s",
-                 strerror(errno));
-      poll->pid = 0;
-      break;
-    }
-    else
-    {
-      poll->pid = pid;
-      LogMessage(L_DEBUG, "StartPolling: Started polling daemon for %s:%d, pid = %d",
-                 poll->hostname, poll->port, pid);
-    }
-
-    ReleaseSignals();
-  }
-
-  close(statusfds[1]);
-
- /*
-  * Finally, add the pipe to the input selection set...
-  */
-
-  LogMessage(L_DEBUG2, "StartPolling: Adding fd %d to InputSet...",
-             PollPipe);
-
-  FD_SET(PollPipe, InputSet);
-}
-
-
-/*
- * 'StopBrowsing()' - Stop sending and receiving broadcast information.
- */
-
-void
-StopBrowsing(void)
-{
-  if (!Browsing || !BrowseProtocols)
-    return;
-
-  if (BrowseProtocols & BROWSE_CUPS)
-  {
-   /*
-    * Close the socket and remove it from the input selection set.
-    */
-
-    if (BrowseSocket >= 0)
-    {
-#ifdef WIN32
-      closesocket(BrowseSocket);
-#else
-      close(BrowseSocket);
-#endif /* WIN32 */
-
-      LogMessage(L_DEBUG2, "StopBrowsing: Removing fd %d from InputSet...",
-        	 BrowseSocket);
-
-      FD_CLR(BrowseSocket, InputSet);
-      BrowseSocket = -1;
-    }
-  }
-
-#ifdef HAVE_LIBSLP
-  if (BrowseProtocols & BROWSE_SLP)
-  {
-   /* 
-    * Close SLP handle...
-    */
-
-    SLPClose(BrowseSLPHandle);
-  }
-#endif /* HAVE_LIBSLP */
-}
-
-
-/*
- * 'StopPolling()' - Stop polling servers as needed.
- */
-
-void
-StopPolling(void)
-{
-  int		i;		/* Looping var */
-  dirsvc_poll_t	*poll;		/* Current polling server */
-
-
-  if (PollPipe >= 0)
-  {
-    close(PollPipe);
-
-    LogMessage(L_DEBUG2, "StopPolling: removing fd %d from InputSet.",
-               PollPipe);
-    FD_CLR(PollPipe, InputSet);
-
-    PollPipe = -1;
-  }
-
-  for (i = 0, poll = Polled; i < NumPolled; i ++, poll ++)
-    if (poll->pid)
-      kill(poll->pid, SIGTERM);
-}
-
-
-/*
- * 'UpdateCUPSBrowse()' - Update the browse lists using the CUPS protocol.
- */
-
-void
-UpdateCUPSBrowse(void)
-{
-  int		i;			/* Looping var */
-  int		auth;			/* Authorization status */
-  int		len;			/* Length of name string */
-  int		bytes;			/* Number of bytes left */
-  char		packet[1541],		/* Broadcast packet */
-		*pptr;			/* Pointer into packet */
-  http_addr_t	srcaddr;		/* Source address */
-  char		srcname[1024];		/* Source hostname */
-  unsigned	address[4],		/* Source address */
-		temp;			/* Temporary address var (host order) */
-  unsigned	type;			/* Printer type */
-  unsigned	state;			/* Printer state */
-  char		uri[HTTP_MAX_URI],	/* Printer URI */
-		method[HTTP_MAX_URI],	/* Method portion of URI */
-		username[HTTP_MAX_URI],	/* Username portion of URI */
-		host[HTTP_MAX_URI],	/* Host portion of URI */
-		resource[HTTP_MAX_URI],	/* Resource portion of URI */
-		info[IPP_MAX_NAME],	/* Information string */
-		location[IPP_MAX_NAME],	/* Location string */
-		make_model[IPP_MAX_NAME];/* Make and model string */
-  int		port;			/* Port portion of URI */
-  cups_netif_t	*iface;			/* Network interface */
-
-
- /*
-  * Read a packet from the browse socket...
-  */
-
-  len = sizeof(srcaddr);
-  if ((bytes = recvfrom(BrowseSocket, packet, sizeof(packet) - 1, 0, 
-                        (struct sockaddr *)&srcaddr, &len)) < 0)
-  {
-   /*
-    * "Connection refused" is returned under Linux if the destination port
-    * or address is unreachable from a previous sendto(); check for the
-    * error here and ignore it for now...
-    */
-
-    if (errno != ECONNREFUSED && errno != EAGAIN)
-    {
-      LogMessage(L_ERROR, "Browse recv failed - %s.", strerror(errno));
-      LogMessage(L_ERROR, "Browsing turned off.");
-
-      StopBrowsing();
-      Browsing = 0;
-    }
-
-    return;
-  }
-
-  packet[bytes] = '\0';
-
- /*
-  * Figure out where it came from...
-  */
-
-#ifdef AF_INET6
-  if (srcaddr.addr.sa_family == AF_INET6)
-  {
-    address[0] = ntohl(srcaddr.ipv6.sin6_addr.s6_addr32[0]);
-    address[1] = ntohl(srcaddr.ipv6.sin6_addr.s6_addr32[1]);
-    address[2] = ntohl(srcaddr.ipv6.sin6_addr.s6_addr32[2]);
-    address[3] = ntohl(srcaddr.ipv6.sin6_addr.s6_addr32[3]);
-  }
-  else
-#endif /* AF_INET6 */
-  {
-    temp = ntohl(srcaddr.ipv4.sin_addr.s_addr);
-
-    address[3] = temp & 255;
-    temp       >>= 8;
-    address[2] = temp & 255;
-    temp       >>= 8;
-    address[1] = temp & 255;
-    temp       >>= 8;
-    address[0] = temp & 255;
-  }
-
-  if (HostNameLookups)
-    httpAddrLookup(&srcaddr, srcname, sizeof(srcname));
-  else
-    httpAddrString(&srcaddr, srcname, sizeof(srcname));
-
-  len = strlen(srcname);
-
- /*
-  * Do ACL stuff...
-  */
-
-  if (BrowseACL && (BrowseACL->num_allow || BrowseACL->num_deny))
-  {
-    if (httpAddrLocalhost(&srcaddr) || strcasecmp(srcname, "localhost") == 0)
-    {
-     /*
-      * Access from localhost (127.0.0.1) is always allowed...
-      */
-
-      auth = AUTH_ALLOW;
-    }
-    else
-    {
-     /*
-      * Do authorization checks on the domain/address...
-      */
-
-      switch (BrowseACL->order_type)
-      {
-        default :
-	    auth = AUTH_DENY;	/* anti-compiler-warning-code */
-	    break;
-
-	case AUTH_ALLOW : /* Order Deny,Allow */
-            auth = AUTH_ALLOW;
-
-            if (CheckAuth(address, srcname, len,
-	        	  BrowseACL->num_deny, BrowseACL->deny))
-	      auth = AUTH_DENY;
-
-            if (CheckAuth(address, srcname, len,
-	        	  BrowseACL->num_allow, BrowseACL->allow))
-	      auth = AUTH_ALLOW;
-	    break;
-
-	case AUTH_DENY : /* Order Allow,Deny */
-            auth = AUTH_DENY;
-
-            if (CheckAuth(address, srcname, len,
-	        	  BrowseACL->num_allow, BrowseACL->allow))
-	      auth = AUTH_ALLOW;
-
-            if (CheckAuth(address, srcname, len,
-	        	  BrowseACL->num_deny, BrowseACL->deny))
-	      auth = AUTH_DENY;
-	    break;
-      }
-    }
-  }
-  else
-    auth = AUTH_ALLOW;
-
-  if (auth == AUTH_DENY)
-  {
-    LogMessage(L_DEBUG, "UpdateCUPSBrowse: Refused %d bytes from %s", bytes,
-               srcname);
-    return;
-  }
-
-  LogMessage(L_DEBUG2, "UpdateCUPSBrowse: (%d bytes from %s) %s", bytes, srcname,
-             packet);
-
- /*
-  * Parse packet...
-  */
-
-  if (sscanf(packet, "%x%x%1023s", &type, &state, uri) < 3)
-  {
-    LogMessage(L_WARN, "UpdateCUPSBrowse: Garbled browse packet - %s",
-               packet);
-    return;
-  }
-
-  strcpy(location, "Location Unknown");
-  strcpy(info, "No Information Available");
-  make_model[0] = '\0';
-
-  if ((pptr = strchr(packet, '\"')) != NULL)
-  {
-   /*
-    * Have extended information; can't use sscanf for it because not all
-    * sscanf's allow empty strings with %[^\"]...
-    */
-
-    for (i = 0, pptr ++;
-         i < (sizeof(location) - 1) && *pptr && *pptr != '\"';
-         i ++, pptr ++)
-      location[i] = *pptr;
-
-    if (i)
-      location[i] = '\0';
-
-    if (*pptr == '\"')
-      pptr ++;
-
-    while (*pptr && isspace(*pptr & 255))
-      pptr ++;
-
-    if (*pptr == '\"')
-    {
-      for (i = 0, pptr ++;
-           i < (sizeof(info) - 1) && *pptr && *pptr != '\"';
-           i ++, pptr ++)
-	info[i] = *pptr;
-
-      if (i)
-	info[i] = '\0';
-
-      if (*pptr == '\"')
-	pptr ++;
-
-      while (*pptr && isspace(*pptr & 255))
-	pptr ++;
-
-      if (*pptr == '\"')
-      {
-	for (i = 0, pptr ++;
-             i < (sizeof(make_model) - 1) && *pptr && *pptr != '\"';
-             i ++, pptr ++)
-	  make_model[i] = *pptr;
-
-	if (i)
-	  make_model[i] = '\0';
-      }
-    }
-  }
-
-  DEBUG_puts(packet);
-  DEBUG_printf(("type=%x, state=%x, uri=\"%s\"\n"
-                "location=\"%s\", info=\"%s\", make_model=\"%s\"\n",
-	        type, state, uri, location, info, make_model));
-
- /*
-  * Pull the URI apart to see if this is a local or remote printer...
-  */
-
-  httpSeparate(uri, method, username, host, &port, resource);
-
-  DEBUG_printf(("host=\"%s\", ServerName=\"%s\"\n", host, ServerName));
-
- /*
-  * Check for packets from the local server...
-  */
-
-  if (strcasecmp(host, ServerName) == 0)
-    return;
-
-  NetIFUpdate();
-
-  for (iface = NetIFList; iface != NULL; iface = iface->next)
-    if (strcasecmp(host, iface->hostname) == 0)
-      return;
-
- /*
-  * Do relaying...
-  */
-
-  for (i = 0; i < NumRelays; i ++)
-    if (CheckAuth(address, srcname, len, 1, &(Relays[i].from)))
-      if (sendto(BrowseSocket, packet, bytes, 0,
-                 (struct sockaddr *)&(Relays[i].to),
-		 sizeof(http_addr_t)) <= 0)
-      {
-	LogMessage(L_ERROR, "UpdateCUPSBrowse: sendto failed for relay %d - %s.",
-	           i + 1, strerror(errno));
-	return;
-      }
-
- /*
-  * Process the browse data...
-  */
-
-  ProcessBrowseData(uri, (cups_ptype_t)type, (ipp_pstate_t)state, location,
-                    info, make_model);
-}
-
-
-/*
- * 'UpdatePolling()' - Read status messages from the poll daemons.
- */
-
-void
-UpdatePolling(void)
-{
-  int		bytes;		/* Number of bytes read */
-  char		*lineptr;	/* Pointer to end of line in buffer */
-  static int	bufused = 0;	/* Number of bytes used in buffer */
-  static char	buffer[1024];	/* Status buffer */
-
-
-  if ((bytes = read(PollPipe, buffer + bufused,
-                    sizeof(buffer) - bufused - 1)) > 0)
-  {
-    bufused += bytes;
-    buffer[bufused] = '\0';
-    lineptr = strchr(buffer, '\n');
-  }
-  else if (bytes < 0 && errno == EINTR)
-    return;
-  else
-  {
-    lineptr    = buffer + bufused;
-    lineptr[1] = 0;
-  }
-
-  if (bytes == 0 && bufused == 0)
-    lineptr = NULL;
-
-  while (lineptr != NULL)
-  {
-   /*
-    * Terminate each line and process it...
-    */
-
-    *lineptr++ = '\0';
-
-    if (!strncmp(buffer, "ERROR: ", 7))
-      LogMessage(L_ERROR, "%s", buffer + 7);
-    else if (!strncmp(buffer, "DEBUG: ", 7))
-      LogMessage(L_DEBUG, "%s", buffer + 7);
-    else if (!strncmp(buffer, "DEBUG2: ", 8))
-      LogMessage(L_DEBUG2, "%s", buffer + 8);
-    else
-      LogMessage(L_DEBUG, "%s", buffer);
-
-   /*
-    * Copy over the buffer data we've used up...
-    */
-
-    cups_strcpy(buffer, lineptr);
-    bufused -= lineptr - buffer;
-
-    if (bufused < 0)
-      bufused = 0;
-
-    lineptr = strchr(buffer, '\n');
-  }
-
-  if (bytes <= 0)
-  {
-   /*
-    * All polling processes have died; stop polling...
-    */
-
-    LogMessage(L_ERROR, "UpdatePolling: all polling processes have exited!");
-    StopPolling();
-  }
-}
-
-
-/***********************************************************************
- **** SLP Support Code *************************************************
- ***********************************************************************/
-
-#ifdef HAVE_LIBSLP 
-/*
- * SLP service name for CUPS...
- */
-
-#  define SLP_CUPS_SRVTYPE	"service:printer"
-#  define SLP_CUPS_SRVLEN	15
-
-
-/* 
- * Printer service URL structure
- */
-
-typedef struct _slpsrvurl
-{
-  struct _slpsrvurl	*next;
-  char			url[HTTP_MAX_URI];
-} slpsrvurl_t;
-
-
-/*
- * 'RegReportCallback()' - Empty SLPRegReport.
- */
-
-void
-RegReportCallback(SLPHandle hslp,
-                  SLPError  errcode,
-		  void      *cookie)
-{
-  (void)hslp;
-  (void)errcode;
-  (void)cookie;
-
-  return;
-}
-
-
-/*
- * 'SendSLPBrowse()' - Register the specified printer with SLP.
- */
-
-void 
-SendSLPBrowse(printer_t *p)		/* I - Printer to register */
-{
-  char		srvurl[HTTP_MAX_URI],	/* Printer service URI */
-		attrs[8192],		/* Printer attributes */
-		finishings[1024],	/* Finishings to support */
-		make_model[IPP_MAX_NAME * 2],
-					/* Make and model, quoted */
-		location[IPP_MAX_NAME * 2],
-					/* Location, quoted */
-		info[IPP_MAX_NAME * 2],
-					/* Info, quoted */
-		*src,			/* Pointer to original string */
-		*dst;			/* Pointer to destination string */
-  ipp_attribute_t *authentication;	/* uri-authentication-supported value */
-  SLPError	error;			/* SLP error, if any */
-
-
-  LogMessage(L_DEBUG, "SendSLPBrowse(%p = \"%s\")", p, p->name);
-
- /*
-  * Make the SLP service URL that conforms to the IANA 
-  * 'printer:' template.
-  */
-
-  snprintf(srvurl, sizeof(srvurl), SLP_CUPS_SRVTYPE ":%s", p->uri);
-
-  LogMessage(L_DEBUG2, "Service URL = \"%s\"", srvurl);
-
- /*
-  * Figure out the finishings string...
-  */
-
-  if (p->type & CUPS_PRINTER_STAPLE)
-    strcpy(finishings, "staple");
-  else
-    finishings[0] = '\0';
-
-  if (p->type & CUPS_PRINTER_BIND)
-  {
-    if (finishings[0])
-      strlcat(finishings, ",bind", sizeof(finishings));
-    else
-      strcpy(finishings, "bind");
-  }
-
-  if (p->type & CUPS_PRINTER_PUNCH)
-  {
-    if (finishings[0])
-      strlcat(finishings, ",punch", sizeof(finishings));
-    else
-      strcpy(finishings, "punch");
-  }
-
-  if (p->type & CUPS_PRINTER_COVER)
-  {
-    if (finishings[0])
-      strlcat(finishings, ",cover", sizeof(finishings));
-    else
-      strcpy(finishings, "cover");
-  }
-
-  if (p->type & CUPS_PRINTER_SORT)
-  {
-    if (finishings[0])
-      strlcat(finishings, ",sort", sizeof(finishings));
-    else
-      strcpy(finishings, "sort");
-  }
-
-  if (!finishings[0])
-    strcpy(finishings, "none");
-
- /*
-  * Quote any commas in the make and model, location, and info strings...
-  */
-
-  for (src = p->make_model, dst = make_model;
-       src && *src && dst < (make_model + sizeof(make_model) - 2);)
-  {
-    if (*src == ',' || *src == '\\' || *src == ')')
-      *dst++ = '\\';
-
-    *dst++ = *src++;
-  }
-
-  *dst = '\0';
-
-  if (!make_model[0])
-    strcpy(make_model, "Unknown");
-
-  for (src = p->location, dst = location;
-       src && *src && dst < (location + sizeof(location) - 2);)
-  {
-    if (*src == ',' || *src == '\\' || *src == ')')
-      *dst++ = '\\';
-
-    *dst++ = *src++;
-  }
-
-  *dst = '\0';
-
-  if (!location[0])
-    strcpy(location, "Unknown");
-
-  for (src = p->info, dst = info;
-       src && *src && dst < (info + sizeof(info) - 2);)
-  {
-    if (*src == ',' || *src == '\\' || *src == ')')
-      *dst++ = '\\';
-
-    *dst++ = *src++;
-  }
-
-  *dst = '\0';
-
-  if (!info[0])
-    strcpy(info, "Unknown");
-
- /*
-  * Get the authentication value...
-  */
-
-  authentication = ippFindAttribute(p->attrs, "uri-authentication-supported",
-                                    IPP_TAG_KEYWORD);
-
- /*
-  * Make the SLP attribute string list that conforms to
-  * the IANA 'printer:' template.
-  */
-
-  snprintf(attrs, sizeof(attrs),
-           "(printer-uri-supported=%s),"
-           "(uri-authentication-supported=%s>),"
-#ifdef HAVE_SSL
-           "(uri-security-supported=tls>),"
-#else
-           "(uri-security-supported=none>),"
-#endif /* HAVE_SSL */
-           "(printer-name=%s),"
-           "(printer-location=%s),"
-           "(printer-info=%s),"
-           "(printer-more-info=%s),"
-           "(printer-make-and-model=%s),"
-	   "(charset-supported=utf-8),"
-	   "(natural-language-configured=%s),"
-	   "(natural-language-supported=de,en,es,fr,it),"
-           "(color-supported=%s),"
-           "(finishings-supported=%s),"
-           "(sides-supported=one-sided%s),"
-	   "(multiple-document-jobs-supported=true)"
-	   "(ipp-versions-supported=1.0,1.1)",
-	   p->uri, authentication->values[0].string.text, p->name, location,
-	   info, p->uri, make_model, DefaultLanguage,
-           p->type & CUPS_PRINTER_COLOR ? "true" : "false",
-           finishings,
-           p->type & CUPS_PRINTER_DUPLEX ?
-	       ",two-sided-long-edge,two-sided-short-edge" : "");
-
-  LogMessage(L_DEBUG2, "Attributes = \"%s\"", attrs);
-
- /*
-  * Register the printer with the SLP server...
-  */
-
-  error = SLPReg(BrowseSLPHandle, srvurl, BrowseTimeout,
-	         SLP_CUPS_SRVTYPE, attrs, SLP_TRUE, RegReportCallback, 0);
-
-  if (error != SLP_OK)
-    LogMessage(L_ERROR, "SLPReg of \"%s\" failed with status %d!", p->name,
-               error);
-}
-
-
-/*
- * 'SLPDeregPrinter()' - SLPDereg() the specified printer
- */
-
-void 
-SLPDeregPrinter(printer_t *p)
-{
-  char	srvurl[HTTP_MAX_URI];	/* Printer service URI */
-
-
-  LogMessage(L_DEBUG, "SLPDeregPrinter: printer=\"%s\"", p->name);
-
-  if((p->type & CUPS_PRINTER_REMOTE) == 0)
-  {
-   /*
-    * Make the SLP service URL that conforms to the IANA 
-    * 'printer:' template.
-    */
-
-    snprintf(srvurl, sizeof(srvurl), SLP_CUPS_SRVTYPE ":%s", p->uri);
-
-   /*
-    * Deregister the printer...
-    */
-
-    SLPDereg(BrowseSLPHandle, srvurl, RegReportCallback, 0);
-  }
-}
-
-
-/*
- * 'GetSlpAttrVal()' - Get an attribute from an SLP registration.
- */
-
-int 					/* O - 0 on success */
-GetSlpAttrVal(const char *attrlist,	/* I - Attribute list string */
-              const char *tag,		/* I - Name of attribute */
-              char       **valbuf)	/* O - Value */
-{
-  char	*ptr1,				/* Pointer into string */
-	*ptr2;				/* ... */
-
-
-  ClearString(valbuf);
-
-  if ((ptr1 = strstr(attrlist, tag)) != NULL)
-  {
-    ptr1 += strlen(tag);
-
-    if ((ptr2 = strchr(ptr1,')')) != NULL)
-    {
-     /*
-      * Copy the value...
-      */
-
-      *valbuf = calloc(ptr2 - ptr1 + 1, 1);
-      strncpy(*valbuf, ptr1, ptr2 - ptr1);
-
-     /*
-      * Dequote the value...
-      */
-
-      for (ptr1 = *valbuf; *ptr1; ptr1 ++)
-	if (*ptr1 == '\\' && ptr1[1])
-	  cups_strcpy(ptr1, ptr1 + 1);
-
-      return (0);
-    }
-  }
-
-  return (-1);
-}
-
-
-/*
- * 'AttrCallback()' - SLP attribute callback 
- */
-
-SLPBoolean				/* O - SLP_TRUE for success */
-AttrCallback(SLPHandle  hslp,		/* I - SLP handle */
-             const char *attrlist,	/* I - Attribute list */
-             SLPError   errcode,	/* I - Parsing status for this attr */
-             void       *cookie)	/* I - Current printer */
-{
-  char         *tmp = 0;
-  printer_t    *p = (printer_t*)cookie;
-
-
- /*
-  * Let the compiler know we won't be using these...
-  */
-
-  (void)hslp;
-
- /*
-  * Bail if there was an error
-  */
-
-  if (errcode != SLP_OK)
-    return (SLP_TRUE);
-
- /*
-  * Parse the attrlist to obtain things needed to build CUPS browse packet
-  */
-
-  memset(p, 0, sizeof(printer_t));
-
-  p->type = CUPS_PRINTER_REMOTE;
-
-  if (GetSlpAttrVal(attrlist, "(printer-location=", &(p->location)))
-    return (SLP_FALSE);
-  if (GetSlpAttrVal(attrlist, "(printer-info=", &(p->info)))
-    return (SLP_FALSE);
-  if (GetSlpAttrVal(attrlist, "(printer-make-and-model=", &(p->make_model)))
-    return (SLP_FALSE);
-
-  if (GetSlpAttrVal(attrlist, "(color-supported=", &tmp))
-    return (SLP_FALSE);
-  if (strcasecmp(tmp, "true") == 0)
-    p->type |= CUPS_PRINTER_COLOR;
-
-  if (GetSlpAttrVal(attrlist, "(finishings-supported=", &tmp))
-    return (SLP_FALSE);
-  if (strstr(tmp, "staple"))
-    p->type |= CUPS_PRINTER_STAPLE;
-  if (strstr(tmp, "bind"))
-    p->type |= CUPS_PRINTER_BIND;
-  if (strstr(tmp, "punch"))
-    p->type |= CUPS_PRINTER_PUNCH;
-
-  if (GetSlpAttrVal(attrlist, "(sides-supported=", &tmp))
-    return (SLP_FALSE);
-  if (strstr(tmp,"two-sided"))
-    p->type |= CUPS_PRINTER_DUPLEX;
-
-  ClearString(&tmp);
-
-  return (SLP_TRUE);
-}
-
-
-/*
- * 'SrvUrlCallback()' - SLP service url callback
- */
-
-SLPBoolean				/* O - TRUE = OK, FALSE = error */
-SrvUrlCallback(SLPHandle      hslp, 	/* I - SLP handle */
-               const char     *srvurl, 	/* I - URL of service */
-               unsigned short lifetime,	/* I - Life of service */
-               SLPError       errcode, 	/* I - Existing error code */
-               void           *cookie)	/* I - Pointer to service list */
-{
-  slpsrvurl_t	*s,			/* New service entry */
-		**head;			/* Pointer to head of entry */
-
-
- /*
-  * Let the compiler know we won't be using these vars...
-  */
-
-  (void)hslp;
-  (void)lifetime;
-
- /*
-  * Bail if there was an error
-  */
-
-  if (errcode != SLP_OK)
-    return (SLP_TRUE);
-
- /*
-  * Grab the head of the list...
-  */
-
-  head = (slpsrvurl_t**)cookie;
-
- /*
-  * Allocate a *temporary* slpsrvurl_t to hold this entry.
-  */
-
-  if ((s = (slpsrvurl_t *)calloc(1, sizeof(slpsrvurl_t))) == NULL)
-    return (SLP_FALSE);
-
- /*
-  * Copy the SLP service URL...
-  */
-
-  strlcpy(s->url, srvurl, sizeof(s->url));
-
- /* 
-  * Link the SLP service URL into the head of the list
-  */
-
-  if (*head)
-    s->next = *head;
-
-  *head = s;
-
-  return (SLP_TRUE);
-}
-
-
-/*
- * 'UpdateSLPBrowse()' - Get browsing information via SLP.
- */
-
-void
-UpdateSLPBrowse(void)
-{
-  slpsrvurl_t	*s,			/* Temporary list of service URLs */
-		*next;			/* Next service in list */
-  printer_t	p;			/* Printer information */
-  const char	*uri;			/* Pointer to printer URI */
-  char		method[HTTP_MAX_URI],	/* Method portion of URI */
-		username[HTTP_MAX_URI],	/* Username portion of URI */
-		host[HTTP_MAX_URI],	/* Host portion of URI */
-		resource[HTTP_MAX_URI];	/* Resource portion of URI */
-  int		port;			/* Port portion of URI */
-
-
-  LogMessage(L_DEBUG, "UpdateSLPBrowse() Start...");
-
- /*
-  * Reset the refresh time...
-  */
-
-  BrowseSLPRefresh = time(NULL) + BrowseInterval;
-
- /* 
-  * Poll for remote printers using SLP...
-  */
-
-  s = NULL;
-
-  SLPFindSrvs(BrowseSLPHandle, SLP_CUPS_SRVTYPE, "", "",
-	      SrvUrlCallback, &s);
-
- /*
-  * Loop through the list of available printers...
-  */
-
-  for (; s; s = next)
-  {
-   /*
-    * Save the "next" pointer...
-    */
-
-    next = s->next;
-
-   /* 
-    * Load a printer_t structure with the SLP service attributes...
-    */
-
-    SLPFindAttrs(BrowseSLPHandle, s->url, "", "", AttrCallback, &p);
-
-   /*
-    * Process this printer entry...
-    */
-
-    uri = s->url + SLP_CUPS_SRVLEN + 1;
-
-    if (strncmp(uri, "http://", 7) == 0 ||
-        strncmp(uri, "ipp://", 6) == 0)
-    {
-     /*
-      * Pull the URI apart to see if this is a local or remote printer...
-      */
-
-      httpSeparate(uri, method, username, host, &port, resource);
-
-      if (strcasecmp(host, ServerName) == 0)
-	continue;
-
-     /*
-      * OK, at least an IPP printer, see if it is a CUPS printer or
-      * class...
-      */
-
-      if (strstr(uri, "/printers/") != NULL)
-        ProcessBrowseData(uri, p.type, IPP_PRINTER_IDLE, p.location,
-	                  p.info, p.make_model);
-      else if (strstr(uri, "/classes/") != NULL)
-        ProcessBrowseData(uri, p.type | CUPS_PRINTER_CLASS, IPP_PRINTER_IDLE,
-	                  p.location, p.info, p.make_model);
-    }
-
-   /*
-    * Free this listing...
-    */
-
-    free(s);
-  }       
-
->>>>>>> 8f431932
   LogMessage(L_DEBUG, "UpdateSLPBrowse() End...");
 }
 #endif /* HAVE_LIBSLP */
 
 
 /*
-<<<<<<< HEAD
- * End of "$Id: dirsvc.c,v 1.140 2005/01/03 19:29:59 mike Exp $".
-=======
  * End of "$Id$".
->>>>>>> 8f431932
  */