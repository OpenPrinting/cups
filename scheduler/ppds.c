--- conflicted
+++ resolved
@@ -1,9 +1,5 @@
 /*
-<<<<<<< HEAD
- * "$Id: ppds.c,v 1.37 2005/01/03 19:29:59 mike Exp $"
-=======
  * "$Id$"
->>>>>>> 8f431932
  *
  *   PPD scanning routines for the Common UNIX Printing System (CUPS).
  *
@@ -781,9 +777,5 @@
 
 
 /*
-<<<<<<< HEAD
- * End of "$Id: ppds.c,v 1.37 2005/01/03 19:29:59 mike Exp $".
-=======
  * End of "$Id$".
->>>>>>> 8f431932
  */