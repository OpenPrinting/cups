/*
<<<<<<< HEAD
 * "$Id: classes.h,v 1.16 2005/01/03 19:29:59 mike Exp $"
=======
 * "$Id$"
>>>>>>> 8f431932
 *
 *   Printer class definitions for the Common UNIX Printing System (CUPS).
 *
 *   Copyright 1997-2005 by Easy Software Products, all rights reserved.
 *
 *   These coded instructions, statements, and computer programs are the
 *   property of Easy Software Products and are protected by Federal
 *   copyright law.  Distribution and use rights are outlined in the file
 *   "LICENSE.txt" which should have been included with this file.  If this
 *   file is missing or damaged please contact Easy Software Products
 *   at:
 *
 *       Attn: CUPS Licensing Information
 *       Easy Software Products
 *       44141 Airport View Drive, Suite 204
 *       Hollywood, Maryland 20636 USA
 *
 *       Voice: (301) 373-9600
 *       EMail: cups-info@cups.org
 *         WWW: http://www.cups.org
 */


/*
 * Prototypes...
 */

extern printer_t	*AddClass(const char *name);
extern void		AddPrinterToClass(printer_t *c, printer_t *p);
extern void		DeletePrinterFromClass(printer_t *c, printer_t *p);
extern void		DeletePrinterFromClasses(printer_t *p);
extern void		DeleteAllClasses(void);
extern printer_t	*FindAvailablePrinter(const char *name);
extern printer_t	*FindClass(const char *name);
extern void		LoadAllClasses(void);
extern void		SaveAllClasses(void);
extern void		UpdateImplicitClasses(void);


/*
<<<<<<< HEAD
 * End of "$Id: classes.h,v 1.16 2005/01/03 19:29:59 mike Exp $".
=======
 * End of "$Id$".
>>>>>>> 8f431932
 */<|MERGE_RESOLUTION|>--- conflicted
+++ resolved
@@ -1,9 +1,5 @@
 /*
-<<<<<<< HEAD
- * "$Id: classes.h,v 1.16 2005/01/03 19:29:59 mike Exp $"
-=======
  * "$Id$"
->>>>>>> 8f431932
  *
  *   Printer class definitions for the Common UNIX Printing System (CUPS).
  *
@@ -44,9 +40,5 @@
 
 
 /*
-<<<<<<< HEAD
- * End of "$Id: classes.h,v 1.16 2005/01/03 19:29:59 mike Exp $".
-=======
  * End of "$Id$".
->>>>>>> 8f431932
  */