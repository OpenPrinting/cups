/*
<<<<<<< HEAD
 * "$Id: cups-polld.c,v 1.26 2005/01/03 19:29:59 mike Exp $"
=======
 * "$Id$"
>>>>>>> 8f431932
 *
 *   Polling daemon for the Common UNIX Printing System (CUPS).
 *
 *   Copyright 1997-2005 by Easy Software Products, all rights reserved.
 *
 *   These coded instructions, statements, and computer programs are the
 *   property of Easy Software Products and are protected by Federal
 *   copyright law.  Distribution and use rights are outlined in the file
 *   "LICENSE.txt" which should have been included with this file.  If this
 *   file is missing or damaged please contact Easy Software Products
 *   at:
 *
 *       Attn: CUPS Licensing Information
 *       Easy Software Products
 *       44141 Airport View Drive, Suite 204
 *       Hollywood, Maryland 20636 USA
 *
 *       Voice: (301) 373-9600
 *       EMail: cups-info@cups.org
 *         WWW: http://www.cups.org
 *
 * Contents:
 *
<<<<<<< HEAD
 *   main()        - Open socks and poll until we are killed...
=======
 *   main()        - Open sockets and poll until we are killed...
>>>>>>> 8f431932
 *   poll_server() - Poll the server for the given set of printers or classes.
 */

/*
 * Include necessary headers...
 */

#include <cups/http-private.h>
#include <cups/cups.h>
#include <stdlib.h>
#include <errno.h>
#include <cups/language.h>
#include <cups/string.h>


/*
 * Local functions...
 */

int	poll_server(http_t *http, cups_lang_t *language, ipp_op_t op,
	            int sock, int port, int interval, const char *prefix);


/*
 * 'main()' - Open sockets and poll until we are killed...
 */

int					/* O - Exit status */
main(int  argc,				/* I - Number of command-line arguments */
     char *argv[])			/* I - Command-line arguments */
{
  http_t		*http;		/* HTTP connection */
  cups_lang_t		*language;	/* Language info */
  int			interval;	/* Polling interval */
  int			sock;		/* Browser sock */
  int			port;		/* Browser port */
  int			val;		/* Socket option value */
  int			seconds,	/* Seconds left from poll */
			remain;		/* Total remaining time to sleep */
  char			prefix[1024];	/* Prefix for log messages */


 /*
  * Don't buffer log messages...
  */

  setbuf(stderr, NULL);

 /*
  * The command-line must contain the following:
  *
  *    cups-polld server server-port interval port
  */

  if (argc != 5)
  {
    fputs("Usage: cups-polld server server-port interval port\n", stderr);
    return (1);
  }

  interval = atoi(argv[3]);
  port     = atoi(argv[4]);

  if (interval < 2)
    interval = 2;

  snprintf(prefix, sizeof(prefix), "[cups-polld %s:%d]", argv[1], atoi(argv[2]));

 /*
  * Open a broadcast socket...
  */

  if ((sock = socket(AF_INET, SOCK_DGRAM, 0)) < 0)
  {
    fprintf(stderr, "ERROR: %s Unable to open broadcast socket: %s\n", prefix,
            strerror(errno));
    return (1);
  }

 /*
  * Set the "broadcast" flag...
  */

  val = 1;
  if (setsockopt(sock, SOL_SOCKET, SO_BROADCAST, &val, sizeof(val)))
  {
    fprintf(stderr, "ERROR: %s Unable to put socket in broadcast mode: %s\n",
            prefix, strerror(errno));

    close(sock);
    return (1);
  }

 /*
  * Open a connection to the server...
  */

  while ((http = httpConnectEncrypt(argv[1], atoi(argv[2]),
                                    cupsEncryption())) == NULL)
  {
    fprintf(stderr, "ERROR: %s Unable to connect to %s on port %s: %s\n",
            prefix, argv[1], argv[2],
	    h_errno ? hstrerror(h_errno) : strerror(errno));
    sleep (interval);
  }

 /*
  * Loop forever, asking for available printers and classes...
  */

  language = cupsLangDefault();

  for (;;)
  {
   /*
    * Get the printers, then the classes...
    */

    remain = interval;

    if ((seconds = poll_server(http, language, CUPS_GET_PRINTERS, sock, port,
                               interval / 2, prefix)) > 0)
      remain -= seconds;

    if ((seconds = poll_server(http, language, CUPS_GET_CLASSES, sock, port,
                               interval / 2, prefix)) > 0)
      remain -= seconds;

   /*
    * Sleep for any remaining time...
    */

    if (remain > 0) 
      sleep(remain);
  }
}


/*
 * 'poll_server()' - Poll the server for the given set of printers or classes.
 */

int					/* O - Number of seconds or -1 on error */
poll_server(http_t      *http,		/* I - HTTP connection */
            cups_lang_t *language,	/* I - Language */
	    ipp_op_t    op,		/* I - Operation code */
	    int         sock,		/* I - Broadcast sock */
	    int         port,		/* I - Broadcast port */
	    int         interval,	/* I - Polling interval */
	    const char	*prefix)	/* I - Prefix for log messages */
{
  int			seconds;	/* Number of seconds */
  int			count,		/* Current number of printers/classes */
			max_count;	/* Maximum printers/classes per second */
  ipp_t			*request,	/* Request data */
			*response;	/* Response data */
  ipp_attribute_t	*attr;		/* Current attribute */
  const char		*uri,		/* printer-uri */
			*info,		/* printer-info */
			*location,	/* printer-location */
			*make_model;	/* printer-make-and-model */
  cups_ptype_t		type;		/* printer-type */
  ipp_pstate_t		state;		/* printer-state */
  int			accepting;	/* printer-is-accepting-jobs */
  struct sockaddr_in	addr;		/* Broadcast address */
  char			packet[1540];	/* Data packet */
  static const char * const attrs[] =	/* Requested attributes */
			{
			  "printer-info",
			  "printer-is-accepting-jobs",
			  "printer-location",
			  "printer-make-and-model",
			  "printer-name",
			  "printer-state",
			  "printer-type",
			  "printer-uri-supported"
			};


 /*
  * Broadcast to 127.0.0.1 (localhost)
  */

  memset(&addr, 0, sizeof(addr));
  addr.sin_addr.s_addr = htonl(0x7f000001);
  addr.sin_family      = AF_INET;
  addr.sin_port        = htons(port);

 /*
  * Build a CUPS_GET_PRINTERS or CUPS_GET_CLASSES request, which requires
  * only the attributes-charset and attributes-natural-language attributes.
  */

  request = ippNew();

  request->request.op.operation_id = op;
  request->request.op.request_id   = 1;

  ippAddString(request, IPP_TAG_OPERATION, IPP_TAG_CHARSET,
               "attributes-charset", NULL, cupsLangEncoding(language));

  ippAddString(request, IPP_TAG_OPERATION, IPP_TAG_LANGUAGE,
               "attributes-natural-language", NULL, language->language);

  ippAddStrings(request, IPP_TAG_OPERATION, IPP_TAG_KEYWORD,
               "requested-attributes", sizeof(attrs) / sizeof(attrs[0]),
	       NULL, attrs);

 /*
  * Do the request and get back a response...
  */

  if ((response = cupsDoRequest(http, request, "/")) != NULL)
  {
    if (response->request.status.status_code > IPP_OK_CONFLICT)
    {
      fprintf(stderr, "ERROR: %s get-%s failed: %s\n", prefix,
              op == CUPS_GET_PRINTERS ? "printers" : "classes",
              ippErrorString(response->request.status.status_code));
      ippDelete(response);
      return (-1);
    }

   /*
    * Figure out how many printers/classes we have...
    */

    for (attr = ippFindAttribute(response, "printer-name", IPP_TAG_NAME),
             max_count = 0;
	 attr != NULL;
	 attr = ippFindNextAttribute(response, "printer-name", IPP_TAG_NAME),
	     max_count ++);

    fprintf(stderr, "DEBUG: %s found %d %s.\n", prefix, max_count,
            op == CUPS_GET_PRINTERS ? "printers" : "classes");

    count     = 0;
    seconds   = time(NULL);
    max_count = max_count / interval + 1;

   /*
    * Loop through the printers or classes returned in the list...
    */

    for (attr = response->attrs; attr != NULL; attr = attr->next)
    {
     /*
      * Skip leading attributes until we hit a printer...
      */

      while (attr != NULL && attr->group_tag != IPP_TAG_PRINTER)
        attr = attr->next;

      if (attr == NULL)
        break;

     /*
      * Pull the needed attributes from this printer...
      */

      uri        = NULL;
      info       = "";
      location   = "";
      make_model = "";
      type       = CUPS_PRINTER_REMOTE;
      accepting  = 1;
      state      = IPP_PRINTER_IDLE;

      while (attr != NULL && attr->group_tag == IPP_TAG_PRINTER)
      {
        if (strcmp(attr->name, "printer-uri-supported") == 0 &&
	    attr->value_tag == IPP_TAG_URI)
	  uri = attr->values[0].string.text;

        if (strcmp(attr->name, "printer-info") == 0 &&
	    attr->value_tag == IPP_TAG_TEXT)
	  info = attr->values[0].string.text;

        if (strcmp(attr->name, "printer-is-accepting-jobs") == 0 &&
	    attr->value_tag == IPP_TAG_BOOLEAN)
	  accepting = attr->values[0].boolean;

        if (strcmp(attr->name, "printer-location") == 0 &&
	    attr->value_tag == IPP_TAG_TEXT)
	  location = attr->values[0].string.text;

        if (strcmp(attr->name, "printer-make-and-model") == 0 &&
	    attr->value_tag == IPP_TAG_TEXT)
	  make_model = attr->values[0].string.text;

        if (strcmp(attr->name, "printer-state") == 0 &&
	    attr->value_tag == IPP_TAG_ENUM)
	  state = (ipp_pstate_t)attr->values[0].integer;

        if (strcmp(attr->name, "printer-type") == 0 &&
	    attr->value_tag == IPP_TAG_ENUM)
	  type = (cups_ptype_t)attr->values[0].integer;

        attr = attr->next;
      }

     /*
      * See if we have everything needed...
      */

      if (uri == NULL)
      {
        if (attr == NULL)
	  break;
	else
          continue;
      }

     /*
      * See if this is a local printer or class...
      */

      if (!(type & (CUPS_PRINTER_REMOTE | CUPS_PRINTER_IMPLICIT)))
      {
       /*
	* Send the printer information...
	*/

        type |= CUPS_PRINTER_REMOTE;

	if (!accepting)
	  type |= CUPS_PRINTER_REJECTING;

	snprintf(packet, sizeof(packet), "%x %x %s \"%s\" \"%s\" \"%s\"\n",
        	 type, state, uri, location, info, make_model);

        fprintf(stderr, "DEBUG2: %s Sending %s", prefix, packet);

	if (sendto(sock, packet, strlen(packet), 0,
	           (struct sockaddr *)&addr, sizeof(addr)) <= 0)
	{
	  ippDelete(response);
	  perror("cups-polld");
	  return (-1);
	}

       /*
        * Throttle the local broadcasts as needed so that we don't
	* overwhelm the local server...
	*/

        count ++;
	if (count >= max_count)
	{
	 /*
	  * Sleep for a second...
	  */

	  count = 0;
	  sleep(1);
	}
      }

      if (attr == NULL)
        break;
    }

    ippDelete(response);
  }
  else
  {
    fprintf(stderr, "ERROR: %s get-%s failed: %s\n", prefix,
            op == CUPS_GET_PRINTERS ? "printers" : "classes",
            ippErrorString(cupsLastError()));
    return (-1);
  }

 /*
  * Return the number of seconds we used...
  */

  return (time(NULL) - seconds);
}


/*
<<<<<<< HEAD
 * End of "$Id: cups-polld.c,v 1.26 2005/01/03 19:29:59 mike Exp $".
=======
 * End of "$Id$".
>>>>>>> 8f431932
 */<|MERGE_RESOLUTION|>--- conflicted
+++ resolved
@@ -1,9 +1,5 @@
 /*
-<<<<<<< HEAD
- * "$Id: cups-polld.c,v 1.26 2005/01/03 19:29:59 mike Exp $"
-=======
  * "$Id$"
->>>>>>> 8f431932
  *
  *   Polling daemon for the Common UNIX Printing System (CUPS).
  *
@@ -27,11 +23,7 @@
  *
  * Contents:
  *
-<<<<<<< HEAD
- *   main()        - Open socks and poll until we are killed...
-=======
  *   main()        - Open sockets and poll until we are killed...
->>>>>>> 8f431932
  *   poll_server() - Poll the server for the given set of printers or classes.
  */
 
@@ -413,9 +405,5 @@
 
 
 /*
-<<<<<<< HEAD
- * End of "$Id: cups-polld.c,v 1.26 2005/01/03 19:29:59 mike Exp $".
-=======
  * End of "$Id$".
->>>>>>> 8f431932
  */