--- conflicted
+++ resolved
@@ -1662,17 +1662,11 @@
 	gray_choice  = "True";
       }
 
-<<<<<<< HEAD
       if (color_option && gray_choice)
       {
-       /*
+ /*
 	* Copy and convert ColorModel (output-mode) data...
 	*/
-=======
-	  num_options = pc->num_presets[_PWG_PRINT_COLOR_MODE_COLOR]
-					[pwg_print_quality];
-	  options     = calloc((size_t)num_options, sizeof(cups_option_t));
->>>>>>> bf6cc896
 
 	cups_option_t	*coption,	/* Color option */
 			*moption;	/* Monochrome option */
