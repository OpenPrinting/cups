--- conflicted
+++ resolved
@@ -129,36 +129,7 @@
 extern void	_cups_strcpy(char *dst, const char *src) _CUPS_PRIVATE;
 extern int	_cups_strcasecmp(const char *, const char *) _CUPS_PRIVATE;
 extern int	_cups_strncasecmp(const char *, const char *, size_t n) _CUPS_PRIVATE;
-<<<<<<< HEAD
-
 extern char	*_cups_strcasestr(const char *, const char *) _CUPS_PRIVATE;
-
-#  ifndef HAVE_STRLCAT
-extern size_t _cups_strlcat(char *, const char *, size_t) _CUPS_PRIVATE;
-#    define strlcat _cups_strlcat
-#  endif /* !HAVE_STRLCAT */
-
-#  ifndef HAVE_STRLCPY
-extern size_t _cups_strlcpy(char *, const char *, size_t) _CUPS_PRIVATE;
-#    define strlcpy _cups_strlcpy
-#  endif /* !HAVE_STRLCPY */
-
-#  ifndef HAVE_SNPRINTF
-extern int	_cups_snprintf(char *, size_t, const char *, ...) _CUPS_FORMAT(3, 4) _CUPS_PRIVATE;
-#    define snprintf _cups_snprintf
-#  endif /* !HAVE_SNPRINTF */
-
-#  ifndef HAVE_VSNPRINTF
-extern int	_cups_vsnprintf(char *, size_t, const char *, va_list) _CUPS_PRIVATE;
-#    define vsnprintf _cups_vsnprintf
-#  endif /* !HAVE_VSNPRINTF */
-
-/*
- * String pool functions...
- */
-
-=======
->>>>>>> bf6cc896
 extern char	*_cupsStrAlloc(const char *s) _CUPS_PRIVATE;
 extern char	*_cupsStrDate(char *buf, size_t bufsize, time_t timeval) _CUPS_PRIVATE;
 extern void	_cupsStrFlush(void) _CUPS_PRIVATE;
